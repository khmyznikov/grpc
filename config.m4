--- conflicted
+++ resolved
@@ -108,14 +108,11 @@
     src/core/lib/iomgr/endpoint_pair_uv.c \
     src/core/lib/iomgr/endpoint_pair_windows.c \
     src/core/lib/iomgr/error.c \
-<<<<<<< HEAD
     src/core/lib/iomgr/ev_epoll1_linux.c \
+    src/core/lib/iomgr/ev_epoll_linux.c \
+    src/core/lib/iomgr/ev_epoll_thread_pool_linux.c \
     src/core/lib/iomgr/ev_epollex_linux.c \
     src/core/lib/iomgr/ev_epollsig_linux.c \
-=======
-    src/core/lib/iomgr/ev_epoll_linux.c \
-    src/core/lib/iomgr/ev_epoll_thread_pool_linux.c \
->>>>>>> 9739a2a5
     src/core/lib/iomgr/ev_poll_posix.c \
     src/core/lib/iomgr/ev_posix.c \
     src/core/lib/iomgr/exec_ctx.c \
