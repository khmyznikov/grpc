--- conflicted
+++ resolved
@@ -100,13 +100,8 @@
     std::shared_ptr<grpc_core::WorkSerializer> work_serializer) {
   grpc_ares_request* result = g_default_dns_lookup_ares_locked(
       dns_server, name, default_port, g_iomgr_args.pollset_set, on_done,
-<<<<<<< HEAD
-      addresses, check_grpclb, service_config_json, query_timeout_ms,
+      addresses, balancer_addresses, service_config_json, query_timeout_ms,
       std::move(work_serializer));
-=======
-      addresses, balancer_addresses, service_config_json, query_timeout_ms,
-      combiner);
->>>>>>> 615cd251
   ++g_resolution_count;
   static grpc_millis last_resolution_time = 0;
   grpc_millis now =
