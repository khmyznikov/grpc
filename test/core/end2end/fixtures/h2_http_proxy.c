/*
 *
 * Copyright 2016, Google Inc.
 * All rights reserved.
 *
 * Redistribution and use in source and binary forms, with or without
 * modification, are permitted provided that the following conditions are
 * met:
 *
 *     * Redistributions of source code must retain the above copyright
 * notice, this list of conditions and the following disclaimer.
 *     * Redistributions in binary form must reproduce the above
 * copyright notice, this list of conditions and the following disclaimer
 * in the documentation and/or other materials provided with the
 * distribution.
 *     * Neither the name of Google Inc. nor the names of its
 * contributors may be used to endorse or promote products derived from
 * this software without specific prior written permission.
 *
 * THIS SOFTWARE IS PROVIDED BY THE COPYRIGHT HOLDERS AND CONTRIBUTORS
 * "AS IS" AND ANY EXPRESS OR IMPLIED WARRANTIES, INCLUDING, BUT NOT
 * LIMITED TO, THE IMPLIED WARRANTIES OF MERCHANTABILITY AND FITNESS FOR
 * A PARTICULAR PURPOSE ARE DISCLAIMED. IN NO EVENT SHALL THE COPYRIGHT
 * OWNER OR CONTRIBUTORS BE LIABLE FOR ANY DIRECT, INDIRECT, INCIDENTAL,
 * SPECIAL, EXEMPLARY, OR CONSEQUENTIAL DAMAGES (INCLUDING, BUT NOT
 * LIMITED TO, PROCUREMENT OF SUBSTITUTE GOODS OR SERVICES; LOSS OF USE,
 * DATA, OR PROFITS; OR BUSINESS INTERRUPTION) HOWEVER CAUSED AND ON ANY
 * THEORY OF LIABILITY, WHETHER IN CONTRACT, STRICT LIABILITY, OR TORT
 * (INCLUDING NEGLIGENCE OR OTHERWISE) ARISING IN ANY WAY OUT OF THE USE
 * OF THIS SOFTWARE, EVEN IF ADVISED OF THE POSSIBILITY OF SUCH DAMAGE.
 *
 */

#include "test/core/end2end/end2end_tests.h"

#include <string.h>

#include <grpc/support/alloc.h>
#include <grpc/support/host_port.h>
#include <grpc/support/log.h>
#include <grpc/support/string_util.h>
#include <grpc/support/sync.h>
#include <grpc/support/thd.h>
#include <grpc/support/useful.h>
#include "src/core/ext/client_channel/client_channel.h"
#include "src/core/ext/transport/chttp2/transport/chttp2_transport.h"
#include "src/core/lib/channel/connected_channel.h"
#include "src/core/lib/channel/http_server_filter.h"
#include "src/core/lib/support/env.h"
#include "src/core/lib/surface/channel.h"
#include "src/core/lib/surface/server.h"
#include "test/core/end2end/fixtures/http_proxy.h"
#include "test/core/util/port.h"
#include "test/core/util/test_config.h"

typedef struct fullstack_fixture_data {
  char *server_addr;
  grpc_end2end_http_proxy *proxy;
} fullstack_fixture_data;

static grpc_end2end_test_fixture chttp2_create_fixture_fullstack(
    grpc_channel_args *client_args, grpc_channel_args *server_args) {
  grpc_end2end_test_fixture f;
  memset(&f, 0, sizeof(f));

  fullstack_fixture_data *ffd = gpr_malloc(sizeof(fullstack_fixture_data));
  const int server_port = grpc_pick_unused_port_or_die();
  gpr_join_host_port(&ffd->server_addr, "localhost", server_port);
  ffd->proxy = grpc_end2end_http_proxy_create();

  f.fixture_data = ffd;
  f.cq = grpc_completion_queue_create(NULL);

  return f;
}

void chttp2_init_client_fullstack(grpc_end2end_test_fixture *f,
                                  grpc_channel_args *client_args) {
  fullstack_fixture_data *ffd = f->fixture_data;
  char *proxy_uri;
  gpr_asprintf(&proxy_uri, "http://%s",
               grpc_end2end_http_proxy_get_proxy_name(ffd->proxy));
  gpr_setenv("http_proxy", proxy_uri);
  gpr_free(proxy_uri);
  f->client = grpc_insecure_channel_create(ffd->server_addr, client_args, NULL);
  GPR_ASSERT(f->client);
}

void chttp2_init_server_fullstack(grpc_end2end_test_fixture *f,
                                  grpc_channel_args *server_args) {
  fullstack_fixture_data *ffd = f->fixture_data;
  if (f->server) {
    grpc_server_destroy(f->server);
  }
  f->server = grpc_server_create(server_args, NULL);
  grpc_server_register_completion_queue(f->server, f->cq, NULL);
  GPR_ASSERT(grpc_server_add_insecure_http2_port(f->server, ffd->server_addr));
  grpc_server_start(f->server);
}

void chttp2_tear_down_fullstack(grpc_end2end_test_fixture *f) {
  fullstack_fixture_data *ffd = f->fixture_data;
  gpr_free(ffd->server_addr);
  grpc_end2end_http_proxy_destroy(ffd->proxy);
  gpr_free(ffd);
}

/* All test configurations */
static grpc_end2end_test_config configs[] = {
    {"chttp2/fullstack", FEATURE_MASK_SUPPORTS_DELAYED_CONNECTION |
<<<<<<< HEAD
                             FEATURE_MASK_SUPPORTS_AUTHORITY_HEADER,
=======
                             FEATURE_MASK_SUPPORTS_CLIENT_CHANNEL,
>>>>>>> b3214946
     chttp2_create_fixture_fullstack, chttp2_init_client_fullstack,
     chttp2_init_server_fullstack, chttp2_tear_down_fullstack},
};

int main(int argc, char **argv) {
  size_t i;

  grpc_test_init(argc, argv);
  grpc_end2end_tests_pre_init();
  grpc_init();

  for (i = 0; i < sizeof(configs) / sizeof(*configs); i++) {
    grpc_end2end_tests(argc, argv, configs[i]);
  }

  grpc_shutdown();

  return 0;
}<|MERGE_RESOLUTION|>--- conflicted
+++ resolved
@@ -108,11 +108,8 @@
 /* All test configurations */
 static grpc_end2end_test_config configs[] = {
     {"chttp2/fullstack", FEATURE_MASK_SUPPORTS_DELAYED_CONNECTION |
-<<<<<<< HEAD
+                             FEATURE_MASK_SUPPORTS_CLIENT_CHANNEL |
                              FEATURE_MASK_SUPPORTS_AUTHORITY_HEADER,
-=======
-                             FEATURE_MASK_SUPPORTS_CLIENT_CHANNEL,
->>>>>>> b3214946
      chttp2_create_fixture_fullstack, chttp2_init_client_fullstack,
      chttp2_init_server_fullstack, chttp2_tear_down_fullstack},
 };
