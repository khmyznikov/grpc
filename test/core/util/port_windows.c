/*
 *
 * Copyright 2015-2016, Google Inc.
 * All rights reserved.
 *
 * Redistribution and use in source and binary forms, with or without
 * modification, are permitted provided that the following conditions are
 * met:
 *
 *     * Redistributions of source code must retain the above copyright
 * notice, this list of conditions and the following disclaimer.
 *     * Redistributions in binary form must reproduce the above
 * copyright notice, this list of conditions and the following disclaimer
 * in the documentation and/or other materials provided with the
 * distribution.
 *     * Neither the name of Google Inc. nor the names of its
 * contributors may be used to endorse or promote products derived from
 * this software without specific prior written permission.
 *
 * THIS SOFTWARE IS PROVIDED BY THE COPYRIGHT HOLDERS AND CONTRIBUTORS
 * "AS IS" AND ANY EXPRESS OR IMPLIED WARRANTIES, INCLUDING, BUT NOT
 * LIMITED TO, THE IMPLIED WARRANTIES OF MERCHANTABILITY AND FITNESS FOR
 * A PARTICULAR PURPOSE ARE DISCLAIMED. IN NO EVENT SHALL THE COPYRIGHT
 * OWNER OR CONTRIBUTORS BE LIABLE FOR ANY DIRECT, INDIRECT, INCIDENTAL,
 * SPECIAL, EXEMPLARY, OR CONSEQUENTIAL DAMAGES (INCLUDING, BUT NOT
 * LIMITED TO, PROCUREMENT OF SUBSTITUTE GOODS OR SERVICES; LOSS OF USE,
 * DATA, OR PROFITS; OR BUSINESS INTERRUPTION) HOWEVER CAUSED AND ON ANY
 * THEORY OF LIABILITY, WHETHER IN CONTRACT, STRICT LIABILITY, OR TORT
 * (INCLUDING NEGLIGENCE OR OTHERWISE) ARISING IN ANY WAY OUT OF THE USE
 * OF THIS SOFTWARE, EVEN IF ADVISED OF THE POSSIBILITY OF SUCH DAMAGE.
 *
 */

#include <grpc/support/port_platform.h>
#include "test/core/util/test_config.h"
#if defined(GPR_WINSOCK_SOCKET) && defined(GRPC_TEST_PICK_PORT)

#include "test/core/util/port.h"

#include <process.h>
#include <stdio.h>
#include <errno.h>
#include <string.h>

#include <grpc/grpc.h>
#include <grpc/support/alloc.h>
#include <grpc/support/log.h>

#include "src/core/support/env.h"
#include "src/core/httpcli/httpcli.h"
#include "src/core/iomgr/sockaddr_utils.h"

#define NUM_RANDOM_PORTS_TO_PICK 100

static int *chosen_ports = NULL;
static size_t num_chosen_ports = 0;

static int has_port_been_chosen(int port) {
  size_t i;
  for (i = 0; i < num_chosen_ports; i++) {
    if (chosen_ports[i] == port) {
      return 1;
    }
  }
  return 0;
}

static void free_chosen_ports(void) { gpr_free(chosen_ports); }

static void chose_port(int port) {
  if (chosen_ports == NULL) {
    atexit(free_chosen_ports);
  }
  num_chosen_ports++;
  chosen_ports = gpr_realloc(chosen_ports, sizeof(int) * num_chosen_ports);
  chosen_ports[num_chosen_ports - 1] = port;
}

static int is_port_available(int *port, int is_tcp) {
  const int proto = is_tcp ? IPPROTO_TCP : 0;
  const SOCKET fd = socket(AF_INET, is_tcp ? SOCK_STREAM : SOCK_DGRAM, proto);
  int one = 1;
  struct sockaddr_in addr;
  socklen_t alen = sizeof(addr);
  int actual_port;

  GPR_ASSERT(*port >= 0);
  GPR_ASSERT(*port <= 65535);
  if (INVALID_SOCKET == fd) {
    gpr_log(GPR_ERROR, "socket() failed: %s", strerror(errno));
    return 0;
  }

  /* Reuseaddr lets us start up a server immediately after it exits */
  if (setsockopt(fd, SOL_SOCKET, SO_REUSEADDR, (const char *)&one,
                 sizeof(one)) < 0) {
    gpr_log(GPR_ERROR, "setsockopt() failed: %s", strerror(errno));
    closesocket(fd);
    return 0;
  }

  /* Try binding to port */
  addr.sin_family = AF_INET;
  addr.sin_addr.s_addr = INADDR_ANY;
  addr.sin_port = htons(*port);
  if (bind(fd, (struct sockaddr *)&addr, sizeof(addr)) < 0) {
    gpr_log(GPR_DEBUG, "bind(port=%d) failed: %s", *port, strerror(errno));
    closesocket(fd);
    return 0;
  }

  /* Get the bound port number */
  if (getsockname(fd, (struct sockaddr *)&addr, &alen) < 0) {
    gpr_log(GPR_ERROR, "getsockname() failed: %s", strerror(errno));
    closesocket(fd);
    return 0;
  }
  GPR_ASSERT(alen <= sizeof(addr));
  actual_port = ntohs(addr.sin_port);
  GPR_ASSERT(actual_port > 0);
  if (*port == 0) {
    *port = actual_port;
  } else {
    GPR_ASSERT(*port == actual_port);
  }

  closesocket(fd);
  return 1;
}

typedef struct portreq {
  grpc_pollset *pollset;
  gpr_mu *mu;
  int port;
} portreq;

static void got_port_from_server(grpc_exec_ctx *exec_ctx, void *arg,
                                 const grpc_httpcli_response *response) {
  size_t i;
  int port = 0;
  portreq *pr = arg;
  GPR_ASSERT(response);
  GPR_ASSERT(response->status == 200);
  for (i = 0; i < response->body_length; i++) {
    GPR_ASSERT(response->body[i] >= '0' && response->body[i] <= '9');
    port = port * 10 + response->body[i] - '0';
  }
  GPR_ASSERT(port > 1024);
  gpr_mu_lock(pr->mu);
  pr->port = port;
  grpc_pollset_kick(pr->pollset, NULL);
  gpr_mu_unlock(pr->mu);
}

static void destroy_pollset_and_shutdown(grpc_exec_ctx *exec_ctx, void *p,
                                         bool success) {
  grpc_pollset_destroy(p);
  grpc_shutdown();
}

static int pick_port_using_server(char *server) {
  grpc_httpcli_context context;
  grpc_httpcli_request req;
  portreq pr;
  grpc_exec_ctx exec_ctx = GRPC_EXEC_CTX_INIT;
  grpc_closure destroy_pollset_closure;

  grpc_init();

  memset(&pr, 0, sizeof(pr));
  memset(&req, 0, sizeof(req));
  pr.pollset = gpr_malloc(grpc_pollset_size());
  grpc_pollset_init(pr.pollset, &pr.mu);
  pr.port = -1;

  req.host = server;
  req.path = "/get";

  grpc_httpcli_context_init(&context);
  grpc_httpcli_get(&exec_ctx, &context, pr.pollset, &req,
                   GRPC_TIMEOUT_SECONDS_TO_DEADLINE(10), got_port_from_server,
                   &pr);
  gpr_mu_lock(pr.mu);
  while (pr.port == -1) {
    grpc_pollset_worker *worker = NULL;
<<<<<<< HEAD
    grpc_pollset_work(&exec_ctx, &pr.pollset, &worker,
=======
    grpc_pollset_work(&exec_ctx, pr.pollset, &worker,
>>>>>>> e2a8a3f4
                      gpr_now(GPR_CLOCK_MONOTONIC),
                      GRPC_TIMEOUT_SECONDS_TO_DEADLINE(1));
    gpr_mu_unlock(pr.mu);
    grpc_exec_ctx_flush(&exec_ctx);
    gpr_mu_lock(pr.mu);
  }
  gpr_mu_unlock(pr.mu);

  grpc_httpcli_context_destroy(&context);
  grpc_closure_init(&destroy_pollset_closure, destroy_pollset_and_shutdown,
                    &pr.pollset);
  grpc_pollset_shutdown(&exec_ctx, pr.pollset, &destroy_pollset_closure);
  gpr_free(pr.pollset);

  grpc_exec_ctx_finish(&exec_ctx);
  return pr.port;
}

int grpc_pick_unused_port(void) {
  /* We repeatedly pick a port and then see whether or not it is
     available for use both as a TCP socket and a UDP socket.  First, we
     pick a random large port number.  For subsequent
     iterations, we bind to an anonymous port and let the OS pick the
     port number.  The random port picking reduces the probability of
     races with other processes on kernels that want to reuse the same
     port numbers over and over. */

  /* In alternating iterations we trial UDP ports before TCP ports UDP
     ports -- it could be the case that this machine has been using up
     UDP ports and they are scarcer. */

  /* Type of port to first pick in next iteration */
  int is_tcp = 1;
  int trial = 0;

  char *env = gpr_getenv("GRPC_TEST_PORT_SERVER");
  if (env) {
    int port = pick_port_using_server(env);
    gpr_free(env);
    if (port != 0) {
      return port;
    }
  }

  for (;;) {
    int port;
    trial++;
    if (trial == 1) {
      port = _getpid() % (65536 - 30000) + 30000;
    } else if (trial <= NUM_RANDOM_PORTS_TO_PICK) {
      port = rand() % (65536 - 30000) + 30000;
    } else {
      port = 0;
    }

    if (has_port_been_chosen(port)) {
      continue;
    }

    if (!is_port_available(&port, is_tcp)) {
      continue;
    }

    GPR_ASSERT(port > 0);
    /* Check that the port # is free for the other type of socket also */
    if (!is_port_available(&port, !is_tcp)) {
      /* In the next iteration trial to bind to the other type first
         because perhaps it is more rare. */
      is_tcp = !is_tcp;
      continue;
    }

    /* TODO(ctiller): consider caching this port in some structure, to avoid
       handing it out again */

    chose_port(port);
    return port;
  }

  /* The port iterator reached the end without finding a suitable port. */
  return 0;
}

int grpc_pick_unused_port_or_die(void) {
  int port = grpc_pick_unused_port();
  GPR_ASSERT(port > 0);
  return port;
}

#endif /* GPR_WINSOCK_SOCKET && GRPC_TEST_PICK_PORT */<|MERGE_RESOLUTION|>--- conflicted
+++ resolved
@@ -183,11 +183,7 @@
   gpr_mu_lock(pr.mu);
   while (pr.port == -1) {
     grpc_pollset_worker *worker = NULL;
-<<<<<<< HEAD
-    grpc_pollset_work(&exec_ctx, &pr.pollset, &worker,
-=======
     grpc_pollset_work(&exec_ctx, pr.pollset, &worker,
->>>>>>> e2a8a3f4
                       gpr_now(GPR_CLOCK_MONOTONIC),
                       GRPC_TIMEOUT_SECONDS_TO_DEADLINE(1));
     gpr_mu_unlock(pr.mu);
