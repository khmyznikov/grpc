/*
 *
 * Copyright 2015 gRPC authors.
 *
 * Licensed under the Apache License, Version 2.0 (the "License");
 * you may not use this file except in compliance with the License.
 * You may obtain a copy of the License at
 *
 *     http://www.apache.org/licenses/LICENSE-2.0
 *
 * Unless required by applicable law or agreed to in writing, software
 * distributed under the License is distributed on an "AS IS" BASIS,
 * WITHOUT WARRANTIES OR CONDITIONS OF ANY KIND, either express or implied.
 * See the License for the specific language governing permissions and
 * limitations under the License.
 *
 */

#include "test/core/security/oauth2_utils.h"

#include <string.h>

#include <grpc/grpc.h>
#include <grpc/grpc_security.h>
#include <grpc/slice.h>
#include <grpc/support/alloc.h>
#include <grpc/support/log.h>
#include <grpc/support/sync.h>

#include "src/core/lib/security/credentials/credentials.h"

typedef struct {
  gpr_mu* mu;
  grpc_polling_entity pops;
  bool is_done;
  char* token;

  grpc_credentials_mdelem_array md_array;
  grpc_closure closure;
} oauth2_request;

static void on_oauth2_response(void* arg, grpc_error* error) {
  oauth2_request* request = (oauth2_request*)arg;
  char* token = nullptr;
  grpc_slice token_slice;
  if (error != GRPC_ERROR_NONE) {
    gpr_log(GPR_ERROR, "Fetching token failed: %s", grpc_error_string(error));
  } else {
    GPR_ASSERT(request->md_array.size == 1);
    token_slice = GRPC_MDVALUE(request->md_array.md[0]);
    token = (char*)gpr_malloc(GRPC_SLICE_LENGTH(token_slice) + 1);
    memcpy(token, GRPC_SLICE_START_PTR(token_slice),
           GRPC_SLICE_LENGTH(token_slice));
    token[GRPC_SLICE_LENGTH(token_slice)] = '\0';
  }
  grpc_credentials_mdelem_array_destroy(&request->md_array);
  gpr_mu_lock(request->mu);
  request->is_done = true;
  request->token = token;
  GRPC_LOG_IF_ERROR(
      "pollset_kick",
<<<<<<< HEAD
      grpc_pollset_kick(grpc_polling_entity_pollset(&request->pops), NULL));
=======
      grpc_pollset_kick(exec_ctx, grpc_polling_entity_pollset(&request->pops),
                        nullptr));
>>>>>>> 82c8f945
  gpr_mu_unlock(request->mu);
}

static void do_nothing(void* unused, grpc_error* error) {}

char* grpc_test_fetch_oauth2_token_with_credentials(
    grpc_call_credentials* creds) {
  oauth2_request request;
  memset(&request, 0, sizeof(request));
  grpc_core::ExecCtx _local_exec_ctx;
  grpc_closure do_nothing_closure;
  grpc_auth_metadata_context null_ctx = {"", "", nullptr, nullptr};

  grpc_pollset* pollset = (grpc_pollset*)gpr_zalloc(grpc_pollset_size());
  grpc_pollset_init(pollset, &request.mu);
  request.pops = grpc_polling_entity_create_from_pollset(pollset);
  request.is_done = false;

  GRPC_CLOSURE_INIT(&do_nothing_closure, do_nothing, nullptr,
                    grpc_schedule_on_exec_ctx);

  GRPC_CLOSURE_INIT(&request.closure, on_oauth2_response, &request,
                    grpc_schedule_on_exec_ctx);

  grpc_error* error = GRPC_ERROR_NONE;
  if (grpc_call_credentials_get_request_metadata(creds, &request.pops, null_ctx,
                                                 &request.md_array,
                                                 &request.closure, &error)) {
    // Synchronous result; invoke callback directly.
    on_oauth2_response(&request, error);
    GRPC_ERROR_UNREF(error);
  }
  grpc_core::ExecCtx::Get()->Flush();

  gpr_mu_lock(request.mu);
  while (!request.is_done) {
    grpc_pollset_worker* worker = nullptr;
    if (!GRPC_LOG_IF_ERROR(
            "pollset_work",
            grpc_pollset_work(grpc_polling_entity_pollset(&request.pops),
                              &worker, GRPC_MILLIS_INF_FUTURE))) {
      request.is_done = true;
    }
  }
  gpr_mu_unlock(request.mu);

  grpc_pollset_shutdown(grpc_polling_entity_pollset(&request.pops),
                        &do_nothing_closure);

  gpr_free(grpc_polling_entity_pollset(&request.pops));
  return request.token;
}<|MERGE_RESOLUTION|>--- conflicted
+++ resolved
@@ -59,12 +59,7 @@
   request->token = token;
   GRPC_LOG_IF_ERROR(
       "pollset_kick",
-<<<<<<< HEAD
-      grpc_pollset_kick(grpc_polling_entity_pollset(&request->pops), NULL));
-=======
-      grpc_pollset_kick(exec_ctx, grpc_polling_entity_pollset(&request->pops),
-                        nullptr));
->>>>>>> 82c8f945
+      grpc_pollset_kick(grpc_polling_entity_pollset(&request->pops), nullptr));
   gpr_mu_unlock(request->mu);
 }
 
