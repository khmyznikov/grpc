/*
 *
 * Copyright 2015-2016, Google Inc.
 * All rights reserved.
 *
 * Redistribution and use in source and binary forms, with or without
 * modification, are permitted provided that the following conditions are
 * met:
 *
 *     * Redistributions of source code must retain the above copyright
 * notice, this list of conditions and the following disclaimer.
 *     * Redistributions in binary form must reproduce the above
 * copyright notice, this list of conditions and the following disclaimer
 * in the documentation and/or other materials provided with the
 * distribution.
 *     * Neither the name of Google Inc. nor the names of its
 * contributors may be used to endorse or promote products derived from
 * this software without specific prior written permission.
 *
 * THIS SOFTWARE IS PROVIDED BY THE COPYRIGHT HOLDERS AND CONTRIBUTORS
 * "AS IS" AND ANY EXPRESS OR IMPLIED WARRANTIES, INCLUDING, BUT NOT
 * LIMITED TO, THE IMPLIED WARRANTIES OF MERCHANTABILITY AND FITNESS FOR
 * A PARTICULAR PURPOSE ARE DISCLAIMED. IN NO EVENT SHALL THE COPYRIGHT
 * OWNER OR CONTRIBUTORS BE LIABLE FOR ANY DIRECT, INDIRECT, INCIDENTAL,
 * SPECIAL, EXEMPLARY, OR CONSEQUENTIAL DAMAGES (INCLUDING, BUT NOT
 * LIMITED TO, PROCUREMENT OF SUBSTITUTE GOODS OR SERVICES; LOSS OF USE,
 * DATA, OR PROFITS; OR BUSINESS INTERRUPTION) HOWEVER CAUSED AND ON ANY
 * THEORY OF LIABILITY, WHETHER IN CONTRACT, STRICT LIABILITY, OR TORT
 * (INCLUDING NEGLIGENCE OR OTHERWISE) ARISING IN ANY WAY OUT OF THE USE
 * OF THIS SOFTWARE, EVEN IF ADVISED OF THE POSSIBILITY OF SUCH DAMAGE.
 *
 */

#include <grpc++/server_builder.h>

#include <grpc++/impl/service_type.h>
#include <grpc++/server.h>
#include <grpc/support/cpu.h>
#include <grpc/support/log.h>
#include "src/cpp/server/thread_pool_interface.h"

namespace grpc {

static std::vector<std::unique_ptr<ServerBuilderPlugin> (*)()>*
    g_plugin_factory_list;
static gpr_once once_init_plugin_list = GPR_ONCE_INIT;

static void do_plugin_list_init(void) {
  g_plugin_factory_list =
      new std::vector<std::unique_ptr<ServerBuilderPlugin> (*)()>();
}

ServerBuilder::ServerBuilder()
    : max_message_size_(-1), generic_service_(nullptr) {
  grpc_compression_options_init(&compression_options_);
  gpr_once_init(&once_init_plugin_list, do_plugin_list_init);
  for (auto factory : (*g_plugin_factory_list)) {
    std::unique_ptr<ServerBuilderPlugin> plugin = factory();
    plugins_[plugin->name()] = std::move(plugin);
  }
}

std::unique_ptr<ServerCompletionQueue> ServerBuilder::AddCompletionQueue(
    bool is_frequently_polled) {
  ServerCompletionQueue* cq = new ServerCompletionQueue(is_frequently_polled);
  cqs_.push_back(cq);
  return std::unique_ptr<ServerCompletionQueue>(cq);
}

void ServerBuilder::RegisterService(Service* service) {
  services_.emplace_back(new NamedService(service));
}

void ServerBuilder::RegisterService(const grpc::string& addr,
                                    Service* service) {
  services_.emplace_back(new NamedService(addr, service));
}

void ServerBuilder::RegisterAsyncGenericService(AsyncGenericService* service) {
  if (generic_service_) {
    gpr_log(GPR_ERROR,
            "Adding multiple AsyncGenericService is unsupported for now. "
            "Dropping the service %p",
            service);
    return;
  }
  generic_service_ = service;
}

void ServerBuilder::SetOption(std::unique_ptr<ServerBuilderOption> option) {
  options_.push_back(std::move(option));
}

void ServerBuilder::AddListeningPort(const grpc::string& addr,
                                     std::shared_ptr<ServerCredentials> creds,
                                     int* selected_port) {
  Port port = {addr, creds, selected_port};
  ports_.push_back(port);
}

std::unique_ptr<Server> ServerBuilder::BuildAndStart() {
  std::unique_ptr<ThreadPoolInterface> thread_pool;
  // Does this server have atleast one sync method
  bool has_sync_methods = false;
  for (auto it = services_.begin(); it != services_.end(); ++it) {
    if ((*it)->service->has_synchronous_methods()) {
      has_sync_methods = true;
      if (thread_pool == nullptr) {
        thread_pool.reset(CreateDefaultThreadPool());
        break;
      }
    }
  }
  ChannelArguments args;
  for (auto option = options_.begin(); option != options_.end(); ++option) {
    (*option)->UpdateArguments(&args);
    (*option)->UpdatePlugins(&plugins_);
  }
  if (thread_pool == nullptr) {
    for (auto plugin = plugins_.begin(); plugin != plugins_.end(); plugin++) {
      if ((*plugin).second->has_sync_methods()) {
        thread_pool.reset(CreateDefaultThreadPool());
        break;
      }
    }
  }
  if (max_message_size_ > 0) {
    args.SetInt(GRPC_ARG_MAX_MESSAGE_LENGTH, max_message_size_);
  }
  args.SetInt(GRPC_COMPRESSION_CHANNEL_ENABLED_ALGORITHMS_BITSET,
              compression_options_.enabled_algorithms_bitset);
  std::unique_ptr<Server> server(
      new Server(thread_pool.release(), true, max_message_size_, &args));
<<<<<<< HEAD

  // If the server has atleast one sync methods, we know that this is a Sync
  // server or a Hybrid server and the completion queue (server->cq_) would be
  // frequently polled.
  int num_frequently_polled_cqs = has_sync_methods ? 1 : 0;

=======
  ServerInitializer* initializer = server->initializer();
>>>>>>> 1ba1bba6
  for (auto cq = cqs_.begin(); cq != cqs_.end(); ++cq) {
    // A completion queue that is not polled frequently (by calling Next() or
    // AsyncNext()) is not safe to use for listening to incoming channels.
    // Register all such completion queues as non-listening completion queues
    // with the GRPC core library.
    if ((*cq)->IsFrequentlyPolled()) {
      grpc_server_register_completion_queue(server->server_, (*cq)->cq(),
                                            nullptr);
      num_frequently_polled_cqs++;
    } else {
      grpc_server_register_non_listening_completion_queue(server->server_,
                                                          (*cq)->cq(), nullptr);
    }
  }

  if (num_frequently_polled_cqs == 0) {
    gpr_log(GPR_ERROR,
            "Atleast one of the completion queues must be frequently polled");
    return nullptr;
  }

  for (auto service = services_.begin(); service != services_.end();
       service++) {
    if (!server->RegisterService((*service)->host.get(), (*service)->service)) {
      return nullptr;
    }
  }
  for (auto plugin = plugins_.begin(); plugin != plugins_.end(); plugin++) {
    (*plugin).second->InitServer(initializer);
  }
  if (generic_service_) {
    server->RegisterAsyncGenericService(generic_service_);
  } else {
    for (auto it = services_.begin(); it != services_.end(); ++it) {
      if ((*it)->service->has_generic_methods()) {
        gpr_log(GPR_ERROR,
                "Some methods were marked generic but there is no "
                "generic service registered.");
        return nullptr;
      }
    }
  }
  for (auto port = ports_.begin(); port != ports_.end(); port++) {
    int r = server->AddListeningPort(port->addr, port->creds.get());
    if (!r) return nullptr;
    if (port->selected_port != nullptr) {
      *port->selected_port = r;
    }
  }
  auto cqs_data = cqs_.empty() ? nullptr : &cqs_[0];
  if (!server->Start(cqs_data, cqs_.size())) {
    return nullptr;
  }
  for (auto plugin = plugins_.begin(); plugin != plugins_.end(); plugin++) {
    (*plugin).second->Finish(initializer);
  }
  return server;
}

void ServerBuilder::InternalAddPluginFactory(
    std::unique_ptr<ServerBuilderPlugin> (*CreatePlugin)()) {
  gpr_once_init(&once_init_plugin_list, do_plugin_list_init);
  (*g_plugin_factory_list).push_back(CreatePlugin);
}

}  // namespace grpc<|MERGE_RESOLUTION|>--- conflicted
+++ resolved
@@ -131,16 +131,15 @@
               compression_options_.enabled_algorithms_bitset);
   std::unique_ptr<Server> server(
       new Server(thread_pool.release(), true, max_message_size_, &args));
-<<<<<<< HEAD
+
+  ServerInitializer* initializer = server->initializer();
 
   // If the server has atleast one sync methods, we know that this is a Sync
-  // server or a Hybrid server and the completion queue (server->cq_) would be
-  // frequently polled.
+  // server or a Hybrid server. This means that the completion queue on the
+  // Server object (i.e server->cq_) will be frequently polled (which is why
+  // we initialize num_frequently_pollsed_cqs to 1 here)
   int num_frequently_polled_cqs = has_sync_methods ? 1 : 0;
 
-=======
-  ServerInitializer* initializer = server->initializer();
->>>>>>> 1ba1bba6
   for (auto cq = cqs_.begin(); cq != cqs_.end(); ++cq) {
     // A completion queue that is not polled frequently (by calling Next() or
     // AsyncNext()) is not safe to use for listening to incoming channels.
