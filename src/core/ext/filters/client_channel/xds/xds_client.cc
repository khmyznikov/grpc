--- conflicted
+++ resolved
@@ -185,34 +185,20 @@
           gpr_log(GPR_INFO, "[xds_client %p] %s", ads_calld_->xds_client(),
                   grpc_error_string(watcher_error));
         }
-<<<<<<< HEAD
-        if (type_url_ == kLdsTypeUrl || type_url_ == kRdsTypeUrl) {
+        if (type_url_ == XdsApi::kLdsTypeUrl ||
+            type_url_ == XdsApi::kRdsTypeUrl) {
           ads_calld_->xds_client()->service_config_watcher_->OnError(
-              watcher_error);
-        } else if (type_url_ == kCdsTypeUrl) {
-          ClusterState& state = ads_calld_->xds_client()->cluster_map_[name_];
-=======
-        if (self->type_url_ == XdsApi::kLdsTypeUrl ||
-            self->type_url_ == XdsApi::kRdsTypeUrl) {
-          self->ads_calld_->xds_client()->service_config_watcher_->OnError(
               error);
-        } else if (self->type_url_ == XdsApi::kCdsTypeUrl) {
+        } else if (type_url_ == XdsApi::kCdsTypeUrl) {
           ClusterState& state =
-              self->ads_calld_->xds_client()->cluster_map_[self->name_];
->>>>>>> dc050918
+              ads_calld_->xds_client()->cluster_map_[name_];
           for (const auto& p : state.watchers) {
             p.first->OnError(GRPC_ERROR_REF(watcher_error));
           }
-<<<<<<< HEAD
-          GRPC_ERROR_UNREF(watcher_error);
-        } else if (type_url_ == kEdsTypeUrl) {
-          EndpointState& state = ads_calld_->xds_client()->endpoint_map_[name_];
-=======
           GRPC_ERROR_UNREF(error);
-        } else if (self->type_url_ == XdsApi::kEdsTypeUrl) {
+        } else if (type_url_ == XdsApi::kEdsTypeUrl) {
           EndpointState& state =
-              self->ads_calld_->xds_client()->endpoint_map_[self->name_];
->>>>>>> dc050918
+              ads_calld_->xds_client()->endpoint_map_[name_];
           for (const auto& p : state.watchers) {
             p.first->OnError(GRPC_ERROR_REF(watcher_error));
           }
@@ -1154,20 +1140,11 @@
   std::string version;
   std::string nonce;
   std::string type_url;
-<<<<<<< HEAD
-  // Note that XdsAdsResponseDecodeAndParse() also validate the response.
-  grpc_error* parse_error = XdsAdsResponseDecodeAndParse(
-      response_slice, xds_client()->server_name_,
-      xds_client()->route_config_name_, EdsServiceNamesForRequest(),
-      &lds_update, &rds_update, &cds_update_map, &eds_update_map, &version,
-      &nonce, &type_url);
-=======
   // Note that ParseAdsResponse() also validates the response.
-  grpc_error* parse_error = xds_client->api_.ParseAdsResponse(
-      response_slice, xds_client->server_name_, xds_client->route_config_name_,
-      ads_calld->EdsServiceNamesForRequest(), &lds_update, &rds_update,
+  grpc_error* parse_error = xds_client()->api_.ParseAdsResponse(
+      response_slice, xds_client()->server_name_, xds_client()->route_config_name_,
+      EdsServiceNamesForRequest(), &lds_update, &rds_update,
       &cds_update_map, &eds_update_map, &version, &nonce, &type_url);
->>>>>>> dc050918
   grpc_slice_unref_internal(response_slice);
   if (type_url.empty()) {
     // Ignore unparsable response.
@@ -1191,25 +1168,14 @@
     } else {
       seen_response_ = true;
       // Accept the ADS response according to the type_url.
-<<<<<<< HEAD
-      if (type_url == kLdsTypeUrl) {
+      if (type_url == XdsApi::kLdsTypeUrl) {
         AcceptLdsUpdate(std::move(lds_update));
-      } else if (type_url == kRdsTypeUrl) {
+      } else if (type_url == XdsApi::kRdsTypeUrl) {
         AcceptRdsUpdate(std::move(rds_update));
-      } else if (type_url == kCdsTypeUrl) {
+      } else if (type_url == XdsApi::kCdsTypeUrl) {
         AcceptCdsUpdate(std::move(cds_update_map));
-      } else if (type_url == kEdsTypeUrl) {
+      } else if (type_url == XdsApi::kEdsTypeUrl) {
         AcceptEdsUpdate(std::move(eds_update_map));
-=======
-      if (type_url == XdsApi::kLdsTypeUrl) {
-        ads_calld->AcceptLdsUpdate(std::move(lds_update));
-      } else if (type_url == XdsApi::kRdsTypeUrl) {
-        ads_calld->AcceptRdsUpdate(std::move(rds_update));
-      } else if (type_url == XdsApi::kCdsTypeUrl) {
-        ads_calld->AcceptCdsUpdate(std::move(cds_update_map));
-      } else if (type_url == XdsApi::kEdsTypeUrl) {
-        ads_calld->AcceptEdsUpdate(std::move(eds_update_map));
->>>>>>> dc050918
       }
       state.version = std::move(version);
       // ACK the update.
@@ -1588,7 +1554,7 @@
     // Parse the response.
     std::set<std::string> new_cluster_names;
     grpc_millis new_load_reporting_interval;
-    grpc_error* parse_error = xds_client->api_.ParseLrsResponse(
+    grpc_error* parse_error = xds_client()->api_.ParseLrsResponse(
         response_slice, &new_cluster_names, &new_load_reporting_interval);
     if (parse_error != GRPC_ERROR_NONE) {
       gpr_log(GPR_ERROR,
