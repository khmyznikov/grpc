--- conflicted
+++ resolved
@@ -92,18 +92,10 @@
   return lookup_factory(uri->scheme);
 }
 
-<<<<<<< HEAD
-static grpc_resolver_factory *resolve_factory(const char *target,
-                                              grpc_uri **uri,
-                                              char **canonical_target) {
-  grpc_resolver_factory *factory = NULL;
-=======
-static grpc_resolver_factory* resolve_factory(grpc_exec_ctx* exec_ctx,
-                                              const char* target,
+static grpc_resolver_factory* resolve_factory(const char* target,
                                               grpc_uri** uri,
                                               char** canonical_target) {
   grpc_resolver_factory* factory = NULL;
->>>>>>> d9da7387
 
   GPR_ASSERT(uri != NULL);
   *uri = grpc_uri_parse(target, 1);
@@ -123,27 +115,15 @@
   return factory;
 }
 
-<<<<<<< HEAD
-grpc_resolver *grpc_resolver_create(const char *target,
-                                    const grpc_channel_args *args,
-                                    grpc_pollset_set *pollset_set,
-                                    grpc_combiner *combiner) {
-  grpc_uri *uri = NULL;
-  char *canonical_target = NULL;
-  grpc_resolver_factory *factory =
-      resolve_factory(target, &uri, &canonical_target);
-  grpc_resolver *resolver;
-=======
-grpc_resolver* grpc_resolver_create(grpc_exec_ctx* exec_ctx, const char* target,
+grpc_resolver* grpc_resolver_create(const char* target,
                                     const grpc_channel_args* args,
                                     grpc_pollset_set* pollset_set,
                                     grpc_combiner* combiner) {
   grpc_uri* uri = NULL;
   char* canonical_target = NULL;
   grpc_resolver_factory* factory =
-      resolve_factory(exec_ctx, target, &uri, &canonical_target);
+      resolve_factory(target, &uri, &canonical_target);
   grpc_resolver* resolver;
->>>>>>> d9da7387
   grpc_resolver_args resolver_args;
   memset(&resolver_args, 0, sizeof(resolver_args));
   resolver_args.uri = uri;
@@ -156,38 +136,21 @@
   return resolver;
 }
 
-<<<<<<< HEAD
-char *grpc_get_default_authority(const char *target) {
-  grpc_uri *uri = NULL;
-  char *canonical_target = NULL;
-  grpc_resolver_factory *factory =
-      resolve_factory(target, &uri, &canonical_target);
-  char *authority = grpc_resolver_factory_get_default_authority(factory, uri);
-=======
-char* grpc_get_default_authority(grpc_exec_ctx* exec_ctx, const char* target) {
+char* grpc_get_default_authority(const char* target) {
   grpc_uri* uri = NULL;
   char* canonical_target = NULL;
   grpc_resolver_factory* factory =
-      resolve_factory(exec_ctx, target, &uri, &canonical_target);
+      resolve_factory(target, &uri, &canonical_target);
   char* authority = grpc_resolver_factory_get_default_authority(factory, uri);
->>>>>>> d9da7387
   grpc_uri_destroy(uri);
   gpr_free(canonical_target);
   return authority;
 }
 
-<<<<<<< HEAD
-char *grpc_resolver_factory_add_default_prefix_if_needed(const char *target) {
-  grpc_uri *uri = NULL;
-  char *canonical_target = NULL;
-  resolve_factory(target, &uri, &canonical_target);
-=======
-char* grpc_resolver_factory_add_default_prefix_if_needed(
-    grpc_exec_ctx* exec_ctx, const char* target) {
+char* grpc_resolver_factory_add_default_prefix_if_needed(const char* target) {
   grpc_uri* uri = NULL;
   char* canonical_target = NULL;
-  resolve_factory(exec_ctx, target, &uri, &canonical_target);
->>>>>>> d9da7387
+  resolve_factory(target, &uri, &canonical_target);
   grpc_uri_destroy(uri);
   return canonical_target == NULL ? gpr_strdup(target) : canonical_target;
 }