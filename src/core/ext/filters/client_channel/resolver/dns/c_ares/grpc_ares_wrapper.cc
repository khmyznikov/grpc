/*
 *
 * Copyright 2016 gRPC authors.
 *
 * Licensed under the Apache License, Version 2.0 (the "License");
 * you may not use this file except in compliance with the License.
 * You may obtain a copy of the License at
 *
 *     http://www.apache.org/licenses/LICENSE-2.0
 *
 * Unless required by applicable law or agreed to in writing, software
 * distributed under the License is distributed on an "AS IS" BASIS,
 * WITHOUT WARRANTIES OR CONDITIONS OF ANY KIND, either express or implied.
 * See the License for the specific language governing permissions and
 * limitations under the License.
 *
 */

#include <grpc/support/port_platform.h>
#if GRPC_ARES == 1 && !defined(GRPC_UV)

#include "src/core/ext/filters/client_channel/resolver/dns/c_ares/grpc_ares_wrapper.h"
#include "src/core/lib/iomgr/sockaddr.h"
#include "src/core/lib/iomgr/socket_utils_posix.h"

#include <string.h>
#include <sys/types.h>

#include <ares.h>
#include <grpc/support/alloc.h>
#include <grpc/support/host_port.h>
#include <grpc/support/log.h>
#include <grpc/support/string_util.h>
#include <grpc/support/time.h>
#include <grpc/support/useful.h>

#include "src/core/ext/filters/client_channel/parse_address.h"
#include "src/core/ext/filters/client_channel/resolver/dns/c_ares/grpc_ares_ev_driver.h"
#include "src/core/lib/iomgr/error.h"
#include "src/core/lib/iomgr/executor.h"
#include "src/core/lib/iomgr/iomgr_internal.h"
#include "src/core/lib/iomgr/nameser.h"
#include "src/core/lib/iomgr/sockaddr_utils.h"
#include "src/core/lib/support/string.h"

static gpr_once g_basic_init = GPR_ONCE_INIT;
static gpr_mu g_init_mu;

struct grpc_ares_request {
  /** indicates the DNS server to use, if specified */
  struct ares_addr_port_node dns_server_addr;
  /** following members are set in grpc_resolve_address_ares_impl */
  /** closure to call when the request completes */
  grpc_closure* on_done;
  /** the pointer to receive the resolved addresses */
  grpc_lb_addresses** lb_addrs_out;
  /** the pointer to receive the service config in JSON */
  char** service_config_json_out;
  /** the evernt driver used by this request */
  grpc_ares_ev_driver* ev_driver;
  /** number of ongoing queries */
  gpr_refcount pending_queries;

  /** mutex guarding the rest of the state */
  gpr_mu mu;
  /** is there at least one successful query, set in on_done_cb */
  bool success;
  /** the errors explaining the request failure, set in on_done_cb */
  grpc_error* error;
};

typedef struct grpc_ares_hostbyname_request {
  /** following members are set in create_hostbyname_request */
  /** the top-level request instance */
  grpc_ares_request* parent_request;
  /** host to resolve, parsed from the name to resolve */
  char* host;
  /** port to fill in sockaddr_in, parsed from the name to resolve */
  uint16_t port;
  /** is it a grpclb address */
  bool is_balancer;
} grpc_ares_hostbyname_request;

static void do_basic_init(void) { gpr_mu_init(&g_init_mu); }

static uint16_t strhtons(const char* port) {
  if (strcmp(port, "http") == 0) {
    return htons(80);
  } else if (strcmp(port, "https") == 0) {
    return htons(443);
  }
  return htons((unsigned short)atoi(port));
}

static void grpc_ares_request_ref(grpc_ares_request* r) {
  gpr_ref(&r->pending_queries);
}

static void grpc_ares_request_unref(grpc_ares_request* r) {
  /* If there are no pending queries, invoke on_done callback and destroy the
     request */
  if (gpr_unref(&r->pending_queries)) {
    /* TODO(zyc): Sort results with RFC6724 before invoking on_done. */
<<<<<<< HEAD
    GRPC_CLOSURE_SCHED(r->on_done, r->error);
=======
    if (exec_ctx == nullptr) {
      /* A new exec_ctx is created here, as the c-ares interface does not
         provide one in ares_host_callback. It's safe to schedule on_done with
         the newly created exec_ctx, since the caller has been warned not to
         acquire locks in on_done. ares_dns_resolver is using combiner to
         protect resources needed by on_done. */
      grpc_exec_ctx new_exec_ctx = GRPC_EXEC_CTX_INIT;
      GRPC_CLOSURE_SCHED(&new_exec_ctx, r->on_done, r->error);
      grpc_exec_ctx_finish(&new_exec_ctx);
    } else {
      GRPC_CLOSURE_SCHED(exec_ctx, r->on_done, r->error);
    }
>>>>>>> 82c8f945
    gpr_mu_destroy(&r->mu);
    grpc_ares_ev_driver_destroy(r->ev_driver);
    gpr_free(r);
  }
}

static grpc_ares_hostbyname_request* create_hostbyname_request(
    grpc_ares_request* parent_request, char* host, uint16_t port,
    bool is_balancer) {
  grpc_ares_hostbyname_request* hr = (grpc_ares_hostbyname_request*)gpr_zalloc(
      sizeof(grpc_ares_hostbyname_request));
  hr->parent_request = parent_request;
  hr->host = gpr_strdup(host);
  hr->port = port;
  hr->is_balancer = is_balancer;
  grpc_ares_request_ref(parent_request);
  return hr;
}

static void destroy_hostbyname_request(grpc_ares_hostbyname_request* hr) {
  grpc_ares_request_unref(hr->parent_request);
  gpr_free(hr->host);
  gpr_free(hr);
}

static void on_hostbyname_done_cb(void* arg, int status, int timeouts,
                                  struct hostent* hostent) {
  grpc_ares_hostbyname_request* hr = (grpc_ares_hostbyname_request*)arg;
  grpc_ares_request* r = hr->parent_request;
  gpr_mu_lock(&r->mu);
  if (status == ARES_SUCCESS) {
    GRPC_ERROR_UNREF(r->error);
    r->error = GRPC_ERROR_NONE;
    r->success = true;
    grpc_lb_addresses** lb_addresses = r->lb_addrs_out;
    if (*lb_addresses == nullptr) {
      *lb_addresses = grpc_lb_addresses_create(0, nullptr);
    }
    size_t prev_naddr = (*lb_addresses)->num_addresses;
    size_t i;
    for (i = 0; hostent->h_addr_list[i] != nullptr; i++) {
    }
    (*lb_addresses)->num_addresses += i;
    (*lb_addresses)->addresses = (grpc_lb_address*)gpr_realloc(
        (*lb_addresses)->addresses,
        sizeof(grpc_lb_address) * (*lb_addresses)->num_addresses);
    for (i = prev_naddr; i < (*lb_addresses)->num_addresses; i++) {
      switch (hostent->h_addrtype) {
        case AF_INET6: {
          size_t addr_len = sizeof(struct sockaddr_in6);
          struct sockaddr_in6 addr;
          memset(&addr, 0, addr_len);
          memcpy(&addr.sin6_addr, hostent->h_addr_list[i - prev_naddr],
                 sizeof(struct in6_addr));
          addr.sin6_family = (sa_family_t)hostent->h_addrtype;
          addr.sin6_port = hr->port;
          grpc_lb_addresses_set_address(
              *lb_addresses, i, &addr, addr_len,
              hr->is_balancer /* is_balancer */,
              hr->is_balancer ? hr->host : nullptr /* balancer_name */,
              nullptr /* user_data */);
          char output[INET6_ADDRSTRLEN];
          ares_inet_ntop(AF_INET6, &addr.sin6_addr, output, INET6_ADDRSTRLEN);
          gpr_log(GPR_DEBUG,
                  "c-ares resolver gets a AF_INET6 result: \n"
                  "  addr: %s\n  port: %d\n  sin6_scope_id: %d\n",
                  output, ntohs(hr->port), addr.sin6_scope_id);
          break;
        }
        case AF_INET: {
          size_t addr_len = sizeof(struct sockaddr_in);
          struct sockaddr_in addr;
          memset(&addr, 0, addr_len);
          memcpy(&addr.sin_addr, hostent->h_addr_list[i - prev_naddr],
                 sizeof(struct in_addr));
          addr.sin_family = (sa_family_t)hostent->h_addrtype;
          addr.sin_port = hr->port;
          grpc_lb_addresses_set_address(
              *lb_addresses, i, &addr, addr_len,
              hr->is_balancer /* is_balancer */,
              hr->is_balancer ? hr->host : nullptr /* balancer_name */,
              nullptr /* user_data */);
          char output[INET_ADDRSTRLEN];
          ares_inet_ntop(AF_INET, &addr.sin_addr, output, INET_ADDRSTRLEN);
          gpr_log(GPR_DEBUG,
                  "c-ares resolver gets a AF_INET result: \n"
                  "  addr: %s\n  port: %d\n",
                  output, ntohs(hr->port));
          break;
        }
      }
    }
  } else if (!r->success) {
    char* error_msg;
    gpr_asprintf(&error_msg, "C-ares status is not ARES_SUCCESS: %s",
                 ares_strerror(status));
    grpc_error* error = GRPC_ERROR_CREATE_FROM_COPIED_STRING(error_msg);
    gpr_free(error_msg);
    if (r->error == GRPC_ERROR_NONE) {
      r->error = error;
    } else {
      r->error = grpc_error_add_child(error, r->error);
    }
  }
  gpr_mu_unlock(&r->mu);
<<<<<<< HEAD
  destroy_hostbyname_request(hr);
=======
  destroy_hostbyname_request(nullptr, hr);
>>>>>>> 82c8f945
}

static void on_srv_query_done_cb(void* arg, int status, int timeouts,
                                 unsigned char* abuf, int alen) {
  grpc_ares_request* r = (grpc_ares_request*)arg;
  grpc_core::ExecCtx _local_exec_ctx;
  gpr_log(GPR_DEBUG, "on_query_srv_done_cb");
  if (status == ARES_SUCCESS) {
    gpr_log(GPR_DEBUG, "on_query_srv_done_cb ARES_SUCCESS");
    struct ares_srv_reply* reply;
    const int parse_status = ares_parse_srv_reply(abuf, alen, &reply);
    if (parse_status == ARES_SUCCESS) {
      ares_channel* channel = grpc_ares_ev_driver_get_channel(r->ev_driver);
      for (struct ares_srv_reply* srv_it = reply; srv_it != nullptr;
           srv_it = srv_it->next) {
        if (grpc_ipv6_loopback_available()) {
          grpc_ares_hostbyname_request* hr = create_hostbyname_request(
              r, srv_it->host, htons(srv_it->port), true /* is_balancer */);
          ares_gethostbyname(*channel, hr->host, AF_INET6,
                             on_hostbyname_done_cb, hr);
        }
        grpc_ares_hostbyname_request* hr = create_hostbyname_request(
            r, srv_it->host, htons(srv_it->port), true /* is_balancer */);
        ares_gethostbyname(*channel, hr->host, AF_INET, on_hostbyname_done_cb,
                           hr);
        grpc_ares_ev_driver_start(r->ev_driver);
      }
    }
    if (reply != nullptr) {
      ares_free_data(reply);
    }
  } else if (!r->success) {
    char* error_msg;
    gpr_asprintf(&error_msg, "C-ares status is not ARES_SUCCESS: %s",
                 ares_strerror(status));
    grpc_error* error = GRPC_ERROR_CREATE_FROM_COPIED_STRING(error_msg);
    gpr_free(error_msg);
    if (r->error == GRPC_ERROR_NONE) {
      r->error = error;
    } else {
      r->error = grpc_error_add_child(error, r->error);
    }
  }
  grpc_ares_request_unref(r);
}

static const char g_service_config_attribute_prefix[] = "grpc_config=";

static void on_txt_done_cb(void* arg, int status, int timeouts,
                           unsigned char* buf, int len) {
  gpr_log(GPR_DEBUG, "on_txt_done_cb");
  char* error_msg;
  grpc_ares_request* r = (grpc_ares_request*)arg;
  const size_t prefix_len = sizeof(g_service_config_attribute_prefix) - 1;
  struct ares_txt_ext* result = nullptr;
  struct ares_txt_ext* reply = nullptr;
  grpc_error* error = GRPC_ERROR_NONE;
  gpr_mu_lock(&r->mu);
  if (status != ARES_SUCCESS) goto fail;
  status = ares_parse_txt_reply_ext(buf, len, &reply);
  if (status != ARES_SUCCESS) goto fail;
  // Find service config in TXT record.
  for (result = reply; result != nullptr; result = result->next) {
    if (result->record_start &&
        memcmp(result->txt, g_service_config_attribute_prefix, prefix_len) ==
            0) {
      break;
    }
  }
  // Found a service config record.
  if (result != nullptr) {
    size_t service_config_len = result->length - prefix_len;
    *r->service_config_json_out = (char*)gpr_malloc(service_config_len + 1);
    memcpy(*r->service_config_json_out, result->txt + prefix_len,
           service_config_len);
    for (result = result->next; result != nullptr && !result->record_start;
         result = result->next) {
      *r->service_config_json_out = (char*)gpr_realloc(
          *r->service_config_json_out, service_config_len + result->length + 1);
      memcpy(*r->service_config_json_out + service_config_len, result->txt,
             result->length);
      service_config_len += result->length;
    }
    (*r->service_config_json_out)[service_config_len] = '\0';
    gpr_log(GPR_INFO, "found service config: %s", *r->service_config_json_out);
  }
  // Clean up.
  ares_free_data(reply);
  goto done;
fail:
  gpr_asprintf(&error_msg, "C-ares TXT lookup status is not ARES_SUCCESS: %s",
               ares_strerror(status));
  error = GRPC_ERROR_CREATE_FROM_COPIED_STRING(error_msg);
  gpr_free(error_msg);
  if (r->error == GRPC_ERROR_NONE) {
    r->error = error;
  } else {
    r->error = grpc_error_add_child(error, r->error);
  }
done:
  gpr_mu_unlock(&r->mu);
<<<<<<< HEAD
  grpc_ares_request_unref(r);
=======
  grpc_ares_request_unref(nullptr, r);
>>>>>>> 82c8f945
}

static grpc_ares_request* grpc_dns_lookup_ares_impl(
    const char* dns_server, const char* name, const char* default_port,
    grpc_pollset_set* interested_parties, grpc_closure* on_done,
    grpc_lb_addresses** addrs, bool check_grpclb, char** service_config_json) {
  grpc_error* error = GRPC_ERROR_NONE;
  grpc_ares_hostbyname_request* hr = nullptr;
  grpc_ares_request* r = nullptr;
  ares_channel* channel = nullptr;
  /* TODO(zyc): Enable tracing after #9603 is checked in */
  /* if (grpc_dns_trace) {
      gpr_log(GPR_DEBUG, "resolve_address (blocking): name=%s, default_port=%s",
              name, default_port);
     } */

  /* parse name, splitting it into host and port parts */
  char* host;
  char* port;
  gpr_split_host_port(name, &host, &port);
  if (host == nullptr) {
    error = grpc_error_set_str(
        GRPC_ERROR_CREATE_FROM_STATIC_STRING("unparseable host:port"),
        GRPC_ERROR_STR_TARGET_ADDRESS, grpc_slice_from_copied_string(name));
    goto error_cleanup;
  } else if (port == nullptr) {
    if (default_port == nullptr) {
      error = grpc_error_set_str(
          GRPC_ERROR_CREATE_FROM_STATIC_STRING("no port in name"),
          GRPC_ERROR_STR_TARGET_ADDRESS, grpc_slice_from_copied_string(name));
      goto error_cleanup;
    }
    port = gpr_strdup(default_port);
  }

  grpc_ares_ev_driver* ev_driver;
  error = grpc_ares_ev_driver_create(&ev_driver, interested_parties);
  if (error != GRPC_ERROR_NONE) goto error_cleanup;

  r = (grpc_ares_request*)gpr_zalloc(sizeof(grpc_ares_request));
  gpr_mu_init(&r->mu);
  r->ev_driver = ev_driver;
  r->on_done = on_done;
  r->lb_addrs_out = addrs;
  r->service_config_json_out = service_config_json;
  r->success = false;
  r->error = GRPC_ERROR_NONE;
  channel = grpc_ares_ev_driver_get_channel(r->ev_driver);

  // If dns_server is specified, use it.
  if (dns_server != nullptr) {
    gpr_log(GPR_INFO, "Using DNS server %s", dns_server);
    grpc_resolved_address addr;
    if (grpc_parse_ipv4_hostport(dns_server, &addr, false /* log_errors */)) {
      r->dns_server_addr.family = AF_INET;
      struct sockaddr_in* in = (struct sockaddr_in*)addr.addr;
      memcpy(&r->dns_server_addr.addr.addr4, &in->sin_addr,
             sizeof(struct in_addr));
      r->dns_server_addr.tcp_port = grpc_sockaddr_get_port(&addr);
      r->dns_server_addr.udp_port = grpc_sockaddr_get_port(&addr);
    } else if (grpc_parse_ipv6_hostport(dns_server, &addr,
                                        false /* log_errors */)) {
      r->dns_server_addr.family = AF_INET6;
      struct sockaddr_in6* in6 = (struct sockaddr_in6*)addr.addr;
      memcpy(&r->dns_server_addr.addr.addr6, &in6->sin6_addr,
             sizeof(struct in6_addr));
      r->dns_server_addr.tcp_port = grpc_sockaddr_get_port(&addr);
      r->dns_server_addr.udp_port = grpc_sockaddr_get_port(&addr);
    } else {
      error = grpc_error_set_str(
          GRPC_ERROR_CREATE_FROM_STATIC_STRING("cannot parse authority"),
          GRPC_ERROR_STR_TARGET_ADDRESS, grpc_slice_from_copied_string(name));
      gpr_free(r);
      goto error_cleanup;
    }
    int status = ares_set_servers_ports(*channel, &r->dns_server_addr);
    if (status != ARES_SUCCESS) {
      char* error_msg;
      gpr_asprintf(&error_msg, "C-ares status is not ARES_SUCCESS: %s",
                   ares_strerror(status));
      error = GRPC_ERROR_CREATE_FROM_COPIED_STRING(error_msg);
      gpr_free(error_msg);
      gpr_free(r);
      goto error_cleanup;
    }
  }
  gpr_ref_init(&r->pending_queries, 1);
  if (grpc_ipv6_loopback_available()) {
    hr = create_hostbyname_request(r, host, strhtons(port),
                                   false /* is_balancer */);
    ares_gethostbyname(*channel, hr->host, AF_INET6, on_hostbyname_done_cb, hr);
  }
  hr = create_hostbyname_request(r, host, strhtons(port),
                                 false /* is_balancer */);
  ares_gethostbyname(*channel, hr->host, AF_INET, on_hostbyname_done_cb, hr);
  if (check_grpclb) {
    /* Query the SRV record */
    grpc_ares_request_ref(r);
    char* service_name;
    gpr_asprintf(&service_name, "_grpclb._tcp.%s", host);
    ares_query(*channel, service_name, ns_c_in, ns_t_srv, on_srv_query_done_cb,
               r);
    gpr_free(service_name);
  }
  if (service_config_json != nullptr) {
    grpc_ares_request_ref(r);
    char* config_name;
    gpr_asprintf(&config_name, "_grpc_config.%s", host);
    ares_search(*channel, config_name, ns_c_in, ns_t_txt, on_txt_done_cb, r);
    gpr_free(config_name);
  }
  /* TODO(zyc): Handle CNAME records here. */
  grpc_ares_ev_driver_start(r->ev_driver);
  grpc_ares_request_unref(r);
  gpr_free(host);
  gpr_free(port);
  return r;

error_cleanup:
  GRPC_CLOSURE_SCHED(on_done, error);
  gpr_free(host);
  gpr_free(port);
  return nullptr;
}

grpc_ares_request* (*grpc_dns_lookup_ares)(
    const char* dns_server, const char* name, const char* default_port,
    grpc_pollset_set* interested_parties, grpc_closure* on_done,
    grpc_lb_addresses** addrs, bool check_grpclb,
    char** service_config_json) = grpc_dns_lookup_ares_impl;

void grpc_cancel_ares_request(grpc_ares_request* r) {
  if (grpc_dns_lookup_ares == grpc_dns_lookup_ares_impl) {
    grpc_ares_ev_driver_shutdown(r->ev_driver);
  }
}

grpc_error* grpc_ares_init(void) {
  gpr_once_init(&g_basic_init, do_basic_init);
  gpr_mu_lock(&g_init_mu);
  int status = ares_library_init(ARES_LIB_INIT_ALL);
  gpr_mu_unlock(&g_init_mu);

  if (status != ARES_SUCCESS) {
    char* error_msg;
    gpr_asprintf(&error_msg, "ares_library_init failed: %s",
                 ares_strerror(status));
    grpc_error* error = GRPC_ERROR_CREATE_FROM_COPIED_STRING(error_msg);
    gpr_free(error_msg);
    return error;
  }
  return GRPC_ERROR_NONE;
}

void grpc_ares_cleanup(void) {
  gpr_mu_lock(&g_init_mu);
  ares_library_cleanup();
  gpr_mu_unlock(&g_init_mu);
}

/*
 * grpc_resolve_address_ares related structs and functions
 */

typedef struct grpc_resolve_address_ares_request {
  /** the pointer to receive the resolved addresses */
  grpc_resolved_addresses** addrs_out;
  /** currently resolving lb addresses */
  grpc_lb_addresses* lb_addrs;
  /** closure to call when the resolve_address_ares request completes */
  grpc_closure* on_resolve_address_done;
  /** a closure wrapping on_dns_lookup_done_cb, which should be invoked when the
      grpc_dns_lookup_ares operation is done. */
  grpc_closure on_dns_lookup_done;
} grpc_resolve_address_ares_request;

static void on_dns_lookup_done_cb(void* arg, grpc_error* error) {
  grpc_resolve_address_ares_request* r =
      (grpc_resolve_address_ares_request*)arg;
  grpc_resolved_addresses** resolved_addresses = r->addrs_out;
  if (r->lb_addrs == nullptr || r->lb_addrs->num_addresses == 0) {
    *resolved_addresses = nullptr;
  } else {
    *resolved_addresses =
        (grpc_resolved_addresses*)gpr_zalloc(sizeof(grpc_resolved_addresses));
    (*resolved_addresses)->naddrs = r->lb_addrs->num_addresses;
    (*resolved_addresses)->addrs = (grpc_resolved_address*)gpr_zalloc(
        sizeof(grpc_resolved_address) * (*resolved_addresses)->naddrs);
    for (size_t i = 0; i < (*resolved_addresses)->naddrs; i++) {
      GPR_ASSERT(!r->lb_addrs->addresses[i].is_balancer);
      memcpy(&(*resolved_addresses)->addrs[i],
             &r->lb_addrs->addresses[i].address, sizeof(grpc_resolved_address));
    }
  }
  GRPC_CLOSURE_SCHED(r->on_resolve_address_done, GRPC_ERROR_REF(error));
  grpc_lb_addresses_destroy(r->lb_addrs);
  gpr_free(r);
}

static void grpc_resolve_address_ares_impl(const char* name,
                                           const char* default_port,
                                           grpc_pollset_set* interested_parties,
                                           grpc_closure* on_done,
                                           grpc_resolved_addresses** addrs) {
  grpc_resolve_address_ares_request* r =
      (grpc_resolve_address_ares_request*)gpr_zalloc(
          sizeof(grpc_resolve_address_ares_request));
  r->addrs_out = addrs;
  r->on_resolve_address_done = on_done;
  GRPC_CLOSURE_INIT(&r->on_dns_lookup_done, on_dns_lookup_done_cb, r,
                    grpc_schedule_on_exec_ctx);
<<<<<<< HEAD
  grpc_dns_lookup_ares(NULL /* dns_server */, name, default_port,
=======
  grpc_dns_lookup_ares(exec_ctx, nullptr /* dns_server */, name, default_port,
>>>>>>> 82c8f945
                       interested_parties, &r->on_dns_lookup_done, &r->lb_addrs,
                       false /* check_grpclb */,
                       nullptr /* service_config_json */);
}

void (*grpc_resolve_address_ares)(
    const char* name, const char* default_port,
    grpc_pollset_set* interested_parties, grpc_closure* on_done,
    grpc_resolved_addresses** addrs) = grpc_resolve_address_ares_impl;

#endif /* GRPC_ARES == 1 && !defined(GRPC_UV) */<|MERGE_RESOLUTION|>--- conflicted
+++ resolved
@@ -101,22 +101,7 @@
      request */
   if (gpr_unref(&r->pending_queries)) {
     /* TODO(zyc): Sort results with RFC6724 before invoking on_done. */
-<<<<<<< HEAD
     GRPC_CLOSURE_SCHED(r->on_done, r->error);
-=======
-    if (exec_ctx == nullptr) {
-      /* A new exec_ctx is created here, as the c-ares interface does not
-         provide one in ares_host_callback. It's safe to schedule on_done with
-         the newly created exec_ctx, since the caller has been warned not to
-         acquire locks in on_done. ares_dns_resolver is using combiner to
-         protect resources needed by on_done. */
-      grpc_exec_ctx new_exec_ctx = GRPC_EXEC_CTX_INIT;
-      GRPC_CLOSURE_SCHED(&new_exec_ctx, r->on_done, r->error);
-      grpc_exec_ctx_finish(&new_exec_ctx);
-    } else {
-      GRPC_CLOSURE_SCHED(exec_ctx, r->on_done, r->error);
-    }
->>>>>>> 82c8f945
     gpr_mu_destroy(&r->mu);
     grpc_ares_ev_driver_destroy(r->ev_driver);
     gpr_free(r);
@@ -222,11 +207,7 @@
     }
   }
   gpr_mu_unlock(&r->mu);
-<<<<<<< HEAD
   destroy_hostbyname_request(hr);
-=======
-  destroy_hostbyname_request(nullptr, hr);
->>>>>>> 82c8f945
 }
 
 static void on_srv_query_done_cb(void* arg, int status, int timeouts,
@@ -328,11 +309,7 @@
   }
 done:
   gpr_mu_unlock(&r->mu);
-<<<<<<< HEAD
   grpc_ares_request_unref(r);
-=======
-  grpc_ares_request_unref(nullptr, r);
->>>>>>> 82c8f945
 }
 
 static grpc_ares_request* grpc_dns_lookup_ares_impl(
@@ -544,11 +521,7 @@
   r->on_resolve_address_done = on_done;
   GRPC_CLOSURE_INIT(&r->on_dns_lookup_done, on_dns_lookup_done_cb, r,
                     grpc_schedule_on_exec_ctx);
-<<<<<<< HEAD
-  grpc_dns_lookup_ares(NULL /* dns_server */, name, default_port,
-=======
-  grpc_dns_lookup_ares(exec_ctx, nullptr /* dns_server */, name, default_port,
->>>>>>> 82c8f945
+  grpc_dns_lookup_ares(nullptr /* dns_server */, name, default_port,
                        interested_parties, &r->on_dns_lookup_done, &r->lb_addrs,
                        false /* check_grpclb */,
                        nullptr /* service_config_json */);
