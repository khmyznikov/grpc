/*
 *
 * Copyright 2015 gRPC authors.
 *
 * Licensed under the Apache License, Version 2.0 (the "License");
 * you may not use this file except in compliance with the License.
 * You may obtain a copy of the License at
 *
 *     http://www.apache.org/licenses/LICENSE-2.0
 *
 * Unless required by applicable law or agreed to in writing, software
 * distributed under the License is distributed on an "AS IS" BASIS,
 * WITHOUT WARRANTIES OR CONDITIONS OF ANY KIND, either express or implied.
 * See the License for the specific language governing permissions and
 * limitations under the License.
 *
 */

#include "src/core/ext/transport/chttp2/transport/internal.h"

#include <limits.h>

#include <grpc/support/log.h>

#include "src/core/lib/profiling/timers.h"
#include "src/core/lib/slice/slice_internal.h"
#include "src/core/lib/transport/http2_errors.h"

static void add_to_write_list(grpc_chttp2_write_cb **list,
                              grpc_chttp2_write_cb *cb) {
  cb->next = *list;
  *list = cb;
}

static void finish_write_cb(grpc_exec_ctx *exec_ctx, grpc_chttp2_transport *t,
                            grpc_chttp2_stream *s, grpc_chttp2_write_cb *cb,
                            grpc_error *error) {
  grpc_chttp2_complete_closure_step(exec_ctx, t, s, &cb->closure, error,
                                    "finish_write_cb");
  cb->next = t->write_cb_pool;
  t->write_cb_pool = cb;
}

static void collapse_pings_from_into(grpc_chttp2_transport *t,
                                     grpc_chttp2_ping_type ping_type,
                                     grpc_chttp2_ping_queue *pq) {
  for (size_t i = 0; i < GRPC_CHTTP2_PCL_COUNT; i++) {
    grpc_closure_list_move(&t->ping_queues[ping_type].lists[i], &pq->lists[i]);
  }
}

static void maybe_initiate_ping(grpc_exec_ctx *exec_ctx,
                                grpc_chttp2_transport *t,
                                grpc_chttp2_ping_type ping_type) {
  grpc_chttp2_ping_queue *pq = &t->ping_queues[ping_type];
  if (grpc_closure_list_empty(pq->lists[GRPC_CHTTP2_PCL_NEXT])) {
    /* no ping needed: wait */
    return;
  }
  if (!grpc_closure_list_empty(pq->lists[GRPC_CHTTP2_PCL_INFLIGHT])) {
    /* ping already in-flight: wait */
    if (GRPC_TRACER_ON(grpc_http_trace) ||
        GRPC_TRACER_ON(grpc_bdp_estimator_trace)) {
      gpr_log(GPR_DEBUG, "Ping delayed [%p]: already pinging", t->peer_string);
    }
    return;
  }
  if (t->ping_state.pings_before_data_required == 0 &&
      t->ping_policy.max_pings_without_data != 0) {
    /* need to send something of substance before sending a ping again */
    if (GRPC_TRACER_ON(grpc_http_trace) ||
        GRPC_TRACER_ON(grpc_bdp_estimator_trace)) {
      gpr_log(GPR_DEBUG, "Ping delayed [%p]: too many recent pings: %d/%d",
              t->peer_string, t->ping_state.pings_before_data_required,
              t->ping_policy.max_pings_without_data);
    }
    return;
  }
  grpc_millis elapsed =
      grpc_exec_ctx_now(exec_ctx) - t->ping_state.last_ping_sent_time;
  /*gpr_log(GPR_DEBUG, "elapsed:%d.%09d min:%d.%09d", (int)elapsed.tv_sec,
          elapsed.tv_nsec, (int)t->ping_policy.min_time_between_pings.tv_sec,
          (int)t->ping_policy.min_time_between_pings.tv_nsec);*/
  if (elapsed < t->ping_policy.min_time_between_pings) {
    /* not enough elapsed time between successive pings */
    if (GRPC_TRACER_ON(grpc_http_trace) ||
        GRPC_TRACER_ON(grpc_bdp_estimator_trace)) {
      gpr_log(GPR_DEBUG,
              "Ping delayed [%p]: not enough time elapsed since last ping",
              t->peer_string);
    }
    if (!t->ping_state.is_delayed_ping_timer_set) {
      t->ping_state.is_delayed_ping_timer_set = true;
      grpc_timer_init(exec_ctx, &t->ping_state.delayed_ping_timer,
                      t->ping_state.last_ping_sent_time +
                          t->ping_policy.min_time_between_pings,
                      &t->retry_initiate_ping_locked);
    }
    return;
  }
  /* coalesce equivalent pings into this one */
  switch (ping_type) {
    case GRPC_CHTTP2_PING_BEFORE_TRANSPORT_WINDOW_UPDATE:
      collapse_pings_from_into(t, GRPC_CHTTP2_PING_ON_NEXT_WRITE, pq);
      break;
    case GRPC_CHTTP2_PING_ON_NEXT_WRITE:
      break;
    case GRPC_CHTTP2_PING_TYPE_COUNT:
      GPR_UNREACHABLE_CODE(break);
  }
  pq->inflight_id = t->ping_ctr * GRPC_CHTTP2_PING_TYPE_COUNT + ping_type;
  t->ping_ctr++;
  GRPC_CLOSURE_LIST_SCHED(exec_ctx, &pq->lists[GRPC_CHTTP2_PCL_INITIATE]);
  grpc_closure_list_move(&pq->lists[GRPC_CHTTP2_PCL_NEXT],
                         &pq->lists[GRPC_CHTTP2_PCL_INFLIGHT]);
  grpc_slice_buffer_add(&t->outbuf,
                        grpc_chttp2_ping_create(false, pq->inflight_id));
  t->ping_state.last_ping_sent_time = grpc_exec_ctx_now(exec_ctx);
  t->ping_state.pings_before_data_required -=
      (t->ping_state.pings_before_data_required != 0);
}

static void update_list(grpc_exec_ctx *exec_ctx, grpc_chttp2_transport *t,
                        grpc_chttp2_stream *s, int64_t send_bytes,
                        grpc_chttp2_write_cb **list, grpc_error *error) {
  grpc_chttp2_write_cb *cb = *list;
  *list = NULL;
  s->flow_controlled_bytes_written += send_bytes;
  while (cb) {
    grpc_chttp2_write_cb *next = cb->next;
    if (cb->call_at_byte <= s->flow_controlled_bytes_written) {
      finish_write_cb(exec_ctx, t, s, cb, GRPC_ERROR_REF(error));
    } else {
      add_to_write_list(list, cb);
    }
    cb = next;
  }
  GRPC_ERROR_UNREF(error);
}

static bool stream_ref_if_not_destroyed(gpr_refcount *r) {
  gpr_atm count;
  do {
    count = gpr_atm_acq_load(&r->count);
    if (count == 0) return false;
  } while (!gpr_atm_rel_cas(&r->count, count, count + 1));
  return true;
}

/* How many bytes of incoming flow control would we like to advertise */
uint32_t grpc_chttp2_target_incoming_window(grpc_chttp2_transport *t) {
  return (uint32_t)GPR_MIN(
      (int64_t)((1u << 31) - 1),
      t->stream_total_over_incoming_window +
          t->settings[GRPC_SENT_SETTINGS]
                     [GRPC_CHTTP2_SETTINGS_INITIAL_WINDOW_SIZE]);
}

/* How many bytes would we like to put on the wire during a single syscall */
static uint32_t target_write_size(grpc_chttp2_transport *t) {
  return 1024 * 1024;
}

// Returns true if initial_metadata contains only default headers.
//
// TODO(roth): The fact that we hard-code these particular headers here
// is fairly ugly.  Need some better way to know which headers are
// default, maybe via a bit in the static metadata table?
static bool is_default_initial_metadata(grpc_metadata_batch *initial_metadata) {
  int num_default_fields =
      (initial_metadata->idx.named.status != NULL) +
      (initial_metadata->idx.named.content_type != NULL) +
      (initial_metadata->idx.named.grpc_encoding != NULL) +
      (initial_metadata->idx.named.grpc_accept_encoding != NULL);
  return (size_t)num_default_fields == initial_metadata->list.count;
}

grpc_chttp2_begin_write_result grpc_chttp2_begin_write(
    grpc_exec_ctx *exec_ctx, grpc_chttp2_transport *t) {
  grpc_chttp2_stream *s;

  GPR_TIMER_BEGIN("grpc_chttp2_begin_write", 0);

  if (t->dirtied_local_settings && !t->sent_local_settings) {
    grpc_slice_buffer_add(
        &t->outbuf,
        grpc_chttp2_settings_create(
            t->settings[GRPC_SENT_SETTINGS], t->settings[GRPC_LOCAL_SETTINGS],
            t->force_send_settings, GRPC_CHTTP2_NUM_SETTINGS));
    t->force_send_settings = 0;
    t->dirtied_local_settings = 0;
    t->sent_local_settings = 1;
  }

  /* simple writes are queued to qbuf, and flushed here */
  grpc_slice_buffer_move_into(&t->qbuf, &t->outbuf);
  GPR_ASSERT(t->qbuf.count == 0);

  grpc_chttp2_hpack_compressor_set_max_table_size(
      &t->hpack_compressor,
      t->settings[GRPC_PEER_SETTINGS][GRPC_CHTTP2_SETTINGS_HEADER_TABLE_SIZE]);

  if (t->outgoing_window > 0) {
    while (grpc_chttp2_list_pop_stalled_by_transport(t, &s)) {
      if (!t->closed && grpc_chttp2_list_add_writable_stream(t, s) &&
          stream_ref_if_not_destroyed(&s->refcount->refs)) {
        grpc_chttp2_initiate_write(exec_ctx, t, "transport.read_flow_control");
      }
    }
  }

  bool partial_write = false;

  /* for each grpc_chttp2_stream that's become writable, frame it's data
     (according to available window sizes) and add to the output buffer */
  while (true) {
    if (t->outbuf.length > target_write_size(t)) {
      partial_write = true;
      break;
    }

    if (!grpc_chttp2_list_pop_writable_stream(t, &s)) {
      break;
    }

    bool sent_initial_metadata = s->sent_initial_metadata;
    bool now_writing = false;

    GRPC_CHTTP2_IF_TRACING(gpr_log(
        GPR_DEBUG, "W:%p %s[%d] im-(sent,send)=(%d,%d) announce=%d", t,
        t->is_client ? "CLIENT" : "SERVER", s->id, sent_initial_metadata,
        s->send_initial_metadata != NULL, s->announce_window));

    grpc_mdelem *extra_headers_for_trailing_metadata[2];
    size_t num_extra_headers_for_trailing_metadata = 0;

    /* send initial metadata if it's available */
    if (!sent_initial_metadata && s->send_initial_metadata != NULL) {
      // We skip this on the server side if there is no custom initial
      // metadata, there are no messages to send, and we are also sending
      // trailing metadata.  This results in a Trailers-Only response,
      // which is required for retries, as per:
      // https://github.com/grpc/proposal/blob/master/A6-client-retries.md#when-retries-are-valid
      if (t->is_client || s->fetching_send_message != NULL ||
          s->flow_controlled_buffer.length != 0 ||
          s->send_trailing_metadata == NULL ||
          !is_default_initial_metadata(s->send_initial_metadata)) {
        grpc_encode_header_options hopt = {
            .stream_id = s->id,
            .is_eof = false,
            .use_true_binary_metadata =
                t->settings
                    [GRPC_PEER_SETTINGS]
                    [GRPC_CHTTP2_SETTINGS_GRPC_ALLOW_TRUE_BINARY_METADATA] != 0,
            .max_frame_size = t->settings[GRPC_PEER_SETTINGS]
                                         [GRPC_CHTTP2_SETTINGS_MAX_FRAME_SIZE],
            .stats = &s->stats.outgoing};
        grpc_chttp2_encode_header(exec_ctx, &t->hpack_compressor, NULL, 0,
                                  s->send_initial_metadata, &hopt, &t->outbuf);
        now_writing = true;
        t->ping_state.pings_before_data_required =
            t->ping_policy.max_pings_without_data;
        if (!t->is_client) {
          t->ping_recv_state.last_ping_recv_time =
              gpr_inf_past(GPR_CLOCK_MONOTONIC);
          t->ping_recv_state.ping_strikes = 0;
        }
      } else {
        GRPC_CHTTP2_IF_TRACING(
            gpr_log(GPR_INFO, "not sending initial_metadata (Trailers-Only)"));
        // When sending Trailers-Only, we need to move the :status and
        // content-type headers to the trailers.
        if (s->send_initial_metadata->idx.named.status != NULL) {
          extra_headers_for_trailing_metadata
              [num_extra_headers_for_trailing_metadata++] =
                  &s->send_initial_metadata->idx.named.status->md;
        }
        if (s->send_initial_metadata->idx.named.content_type != NULL) {
          extra_headers_for_trailing_metadata
              [num_extra_headers_for_trailing_metadata++] =
                  &s->send_initial_metadata->idx.named.content_type->md;
        }
      }
      s->send_initial_metadata = NULL;
      s->sent_initial_metadata = true;
      sent_initial_metadata = true;
<<<<<<< HEAD
      now_writing = true;
      t->ping_state.pings_before_data_required =
          t->ping_policy.max_pings_without_data;
      if (!t->is_client) {
        t->ping_recv_state.last_ping_recv_time = 0;
        t->ping_recv_state.ping_strikes = 0;
      }
=======
>>>>>>> 4708a21c
    }
    /* send any window updates */
    if (s->announce_window > 0) {
      uint32_t announce = s->announce_window;
      grpc_slice_buffer_add(&t->outbuf,
                            grpc_chttp2_window_update_create(
                                s->id, s->announce_window, &s->stats.outgoing));
      t->ping_state.pings_before_data_required =
          t->ping_policy.max_pings_without_data;
      if (!t->is_client) {
        t->ping_recv_state.last_ping_recv_time = 0;
        t->ping_recv_state.ping_strikes = 0;
      }
      GRPC_CHTTP2_FLOW_DEBIT_STREAM("write", t, s, announce_window, announce);
    }
    if (sent_initial_metadata) {
      /* send any body bytes, if allowed by flow control */
      if (s->flow_controlled_buffer.length > 0) {
        uint32_t stream_outgoing_window = (uint32_t)GPR_MAX(
            0,
            s->outgoing_window_delta +
                (int64_t)t->settings[GRPC_PEER_SETTINGS]
                                    [GRPC_CHTTP2_SETTINGS_INITIAL_WINDOW_SIZE]);
        uint32_t max_outgoing = (uint32_t)GPR_MIN(
            t->settings[GRPC_PEER_SETTINGS]
                       [GRPC_CHTTP2_SETTINGS_MAX_FRAME_SIZE],
            GPR_MIN(stream_outgoing_window, t->outgoing_window));
        if (max_outgoing > 0) {
          uint32_t send_bytes =
              (uint32_t)GPR_MIN(max_outgoing, s->flow_controlled_buffer.length);
          bool is_last_data_frame =
              s->fetching_send_message == NULL &&
              send_bytes == s->flow_controlled_buffer.length;
          bool is_last_frame =
              is_last_data_frame && s->send_trailing_metadata != NULL &&
              grpc_metadata_batch_is_empty(s->send_trailing_metadata);
          grpc_chttp2_encode_data(s->id, &s->flow_controlled_buffer, send_bytes,
                                  is_last_frame, &s->stats.outgoing,
                                  &t->outbuf);
          GRPC_CHTTP2_FLOW_DEBIT_STREAM("write", t, s, outgoing_window_delta,
                                        send_bytes);
          GRPC_CHTTP2_FLOW_DEBIT_TRANSPORT("write", t, outgoing_window,
                                           send_bytes);
          t->ping_state.pings_before_data_required =
              t->ping_policy.max_pings_without_data;
          if (!t->is_client) {
            t->ping_recv_state.last_ping_recv_time = 0;
            t->ping_recv_state.ping_strikes = 0;
          }
          if (is_last_frame) {
            s->send_trailing_metadata = NULL;
            s->sent_trailing_metadata = true;
            if (!t->is_client && !s->read_closed) {
              grpc_slice_buffer_add(&t->outbuf, grpc_chttp2_rst_stream_create(
                                                    s->id, GRPC_HTTP2_NO_ERROR,
                                                    &s->stats.outgoing));
            }
          }
          s->sending_bytes += send_bytes;
          now_writing = true;
          if (s->flow_controlled_buffer.length > 0) {
            GRPC_CHTTP2_STREAM_REF(s, "chttp2_writing:fork");
            grpc_chttp2_list_add_writable_stream(t, s);
          }
        } else if (t->outgoing_window == 0) {
          grpc_chttp2_list_add_stalled_by_transport(t, s);
          now_writing = true;
        } else if (stream_outgoing_window == 0) {
          grpc_chttp2_list_add_stalled_by_stream(t, s);
          now_writing = true;
        }
      }
      if (s->send_trailing_metadata != NULL &&
          s->fetching_send_message == NULL &&
          s->flow_controlled_buffer.length == 0) {
        GRPC_CHTTP2_IF_TRACING(gpr_log(GPR_INFO, "sending trailing_metadata"));
        if (grpc_metadata_batch_is_empty(s->send_trailing_metadata)) {
          grpc_chttp2_encode_data(s->id, &s->flow_controlled_buffer, 0, true,
                                  &s->stats.outgoing, &t->outbuf);
        } else {
          grpc_encode_header_options hopt = {
              .stream_id = s->id,
              .is_eof = true,
              .use_true_binary_metadata =
                  t->settings
                      [GRPC_PEER_SETTINGS]
                      [GRPC_CHTTP2_SETTINGS_GRPC_ALLOW_TRUE_BINARY_METADATA] !=
                  0,
              .max_frame_size =
                  t->settings[GRPC_PEER_SETTINGS]
                             [GRPC_CHTTP2_SETTINGS_MAX_FRAME_SIZE],
              .stats = &s->stats.outgoing};
          grpc_chttp2_encode_header(exec_ctx, &t->hpack_compressor,
                                    extra_headers_for_trailing_metadata,
                                    num_extra_headers_for_trailing_metadata,
                                    s->send_trailing_metadata, &hopt,
                                    &t->outbuf);
        }
        s->send_trailing_metadata = NULL;
        s->sent_trailing_metadata = true;
        if (!t->is_client && !s->read_closed) {
          grpc_slice_buffer_add(
              &t->outbuf, grpc_chttp2_rst_stream_create(
                              s->id, GRPC_HTTP2_NO_ERROR, &s->stats.outgoing));
        }
        now_writing = true;
      }
    }

    if (now_writing) {
      if (!grpc_chttp2_list_add_writing_stream(t, s)) {
        /* already in writing list: drop ref */
        GRPC_CHTTP2_STREAM_UNREF(exec_ctx, s, "chttp2_writing:already_writing");
      }
    } else {
      GRPC_CHTTP2_STREAM_UNREF(exec_ctx, s, "chttp2_writing:no_write");
    }
  }

  /* if the grpc_chttp2_transport is ready to send a window update, do so here
     also; 3/4 is a magic number that will likely get tuned soon */
  uint32_t target_incoming_window = grpc_chttp2_target_incoming_window(t);
  uint32_t threshold_to_send_transport_window_update =
      t->outbuf.count > 0 ? 3 * target_incoming_window / 4
                          : target_incoming_window / 2;
  if (t->incoming_window <= threshold_to_send_transport_window_update &&
      t->incoming_window != target_incoming_window) {
    maybe_initiate_ping(exec_ctx, t,
                        GRPC_CHTTP2_PING_BEFORE_TRANSPORT_WINDOW_UPDATE);
    uint32_t announced = (uint32_t)GPR_CLAMP(
        target_incoming_window - t->incoming_window, 0, UINT32_MAX);
    GRPC_CHTTP2_FLOW_CREDIT_TRANSPORT("write", t, incoming_window, announced);
    grpc_transport_one_way_stats throwaway_stats;
    grpc_slice_buffer_add(&t->outbuf, grpc_chttp2_window_update_create(
                                          0, announced, &throwaway_stats));
    t->ping_state.pings_before_data_required =
        t->ping_policy.max_pings_without_data;
    if (!t->is_client) {
      t->ping_recv_state.last_ping_recv_time = 0;
      t->ping_recv_state.ping_strikes = 0;
    }
  }

  for (size_t i = 0; i < t->ping_ack_count; i++) {
    grpc_slice_buffer_add(&t->outbuf,
                          grpc_chttp2_ping_create(1, t->ping_acks[i]));
  }
  t->ping_ack_count = 0;

  maybe_initiate_ping(exec_ctx, t, GRPC_CHTTP2_PING_ON_NEXT_WRITE);

  GPR_TIMER_END("grpc_chttp2_begin_write", 0);

  return t->outbuf.count > 0 ? (partial_write ? GRPC_CHTTP2_PARTIAL_WRITE
                                              : GRPC_CHTTP2_FULL_WRITE)
                             : GRPC_CHTTP2_NOTHING_TO_WRITE;
}

void grpc_chttp2_end_write(grpc_exec_ctx *exec_ctx, grpc_chttp2_transport *t,
                           grpc_error *error) {
  GPR_TIMER_BEGIN("grpc_chttp2_end_write", 0);
  grpc_chttp2_stream *s;

  while (grpc_chttp2_list_pop_writing_stream(t, &s)) {
    if (s->sent_initial_metadata) {
      grpc_chttp2_complete_closure_step(
          exec_ctx, t, s, &s->send_initial_metadata_finished,
          GRPC_ERROR_REF(error), "send_initial_metadata_finished");
    }
    if (s->sending_bytes != 0) {
      update_list(exec_ctx, t, s, (int64_t)s->sending_bytes,
                  &s->on_write_finished_cbs, GRPC_ERROR_REF(error));
      s->sending_bytes = 0;
    }
    if (s->sent_trailing_metadata) {
      grpc_chttp2_complete_closure_step(
          exec_ctx, t, s, &s->send_trailing_metadata_finished,
          GRPC_ERROR_REF(error), "send_trailing_metadata_finished");
      grpc_chttp2_mark_stream_closed(exec_ctx, t, s, !t->is_client, 1,
                                     GRPC_ERROR_REF(error));
    }
    GRPC_CHTTP2_STREAM_UNREF(exec_ctx, s, "chttp2_writing:end");
  }
  grpc_slice_buffer_reset_and_unref_internal(exec_ctx, &t->outbuf);
  GRPC_ERROR_UNREF(error);
  GPR_TIMER_END("grpc_chttp2_end_write", 0);
}<|MERGE_RESOLUTION|>--- conflicted
+++ resolved
@@ -284,17 +284,8 @@
       s->send_initial_metadata = NULL;
       s->sent_initial_metadata = true;
       sent_initial_metadata = true;
-<<<<<<< HEAD
-      now_writing = true;
-      t->ping_state.pings_before_data_required =
-          t->ping_policy.max_pings_without_data;
-      if (!t->is_client) {
-        t->ping_recv_state.last_ping_recv_time = 0;
-        t->ping_recv_state.ping_strikes = 0;
-      }
-=======
->>>>>>> 4708a21c
-    }
+    }
+
     /* send any window updates */
     if (s->announce_window > 0) {
       uint32_t announce = s->announce_window;
