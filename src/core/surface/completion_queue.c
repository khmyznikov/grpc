/*
 *
 * Copyright 2015, Google Inc.
 * All rights reserved.
 *
 * Redistribution and use in source and binary forms, with or without
 * modification, are permitted provided that the following conditions are
 * met:
 *
 *     * Redistributions of source code must retain the above copyright
 * notice, this list of conditions and the following disclaimer.
 *     * Redistributions in binary form must reproduce the above
 * copyright notice, this list of conditions and the following disclaimer
 * in the documentation and/or other materials provided with the
 * distribution.
 *     * Neither the name of Google Inc. nor the names of its
 * contributors may be used to endorse or promote products derived from
 * this software without specific prior written permission.
 *
 * THIS SOFTWARE IS PROVIDED BY THE COPYRIGHT HOLDERS AND CONTRIBUTORS
 * "AS IS" AND ANY EXPRESS OR IMPLIED WARRANTIES, INCLUDING, BUT NOT
 * LIMITED TO, THE IMPLIED WARRANTIES OF MERCHANTABILITY AND FITNESS FOR
 * A PARTICULAR PURPOSE ARE DISCLAIMED. IN NO EVENT SHALL THE COPYRIGHT
 * OWNER OR CONTRIBUTORS BE LIABLE FOR ANY DIRECT, INDIRECT, INCIDENTAL,
 * SPECIAL, EXEMPLARY, OR CONSEQUENTIAL DAMAGES (INCLUDING, BUT NOT
 * LIMITED TO, PROCUREMENT OF SUBSTITUTE GOODS OR SERVICES; LOSS OF USE,
 * DATA, OR PROFITS; OR BUSINESS INTERRUPTION) HOWEVER CAUSED AND ON ANY
 * THEORY OF LIABILITY, WHETHER IN CONTRACT, STRICT LIABILITY, OR TORT
 * (INCLUDING NEGLIGENCE OR OTHERWISE) ARISING IN ANY WAY OUT OF THE USE
 * OF THIS SOFTWARE, EVEN IF ADVISED OF THE POSSIBILITY OF SUCH DAMAGE.
 *
 */

#include "src/core/surface/completion_queue.h"

#include <stdio.h>
#include <string.h>

#include "src/core/iomgr/pollset.h"
#include "src/core/support/string.h"
#include "src/core/surface/call.h"
#include "src/core/surface/event_string.h"
#include "src/core/surface/surface_trace.h"
#include <grpc/support/alloc.h>
#include <grpc/support/atm.h>
#include <grpc/support/log.h>

#define NUM_TAG_BUCKETS 31

/* A single event: extends grpc_event to form a linked list with a destruction
   function (on_finish) that is hidden from outside this module */
typedef struct event {
  grpc_event base;
  struct event *queue_next;
  struct event *queue_prev;
  struct event *bucket_next;
  struct event *bucket_prev;
} event;

/* Completion queue structure */
struct grpc_completion_queue {
  /* When refs drops to zero, we are in shutdown mode, and will be destroyable
     once all queued events are drained */
  gpr_refcount refs;
  /* Once owning_refs drops to zero, we will destroy the cq */
  gpr_refcount owning_refs;
  /* the set of low level i/o things that concern this cq */
  grpc_pollset pollset;
  /* 0 initially, 1 once we've begun shutting down */
  int shutdown;
  int shutdown_called;
  /* Head of a linked list of queued events (prev points to the last element) */
  event *queue;
  /* Fixed size chained hash table of events for pluck() */
  event *buckets[NUM_TAG_BUCKETS];
};

grpc_completion_queue *grpc_completion_queue_create(void) {
  grpc_completion_queue *cc = gpr_malloc(sizeof(grpc_completion_queue));
  memset(cc, 0, sizeof(*cc));
  /* Initial ref is dropped by grpc_completion_queue_shutdown */
  gpr_ref_init(&cc->refs, 1);
  /* One for destroy(), one for pollset_shutdown */
  gpr_ref_init(&cc->owning_refs, 2);
  grpc_pollset_init(&cc->pollset);
  return cc;
}

void grpc_cq_internal_ref(grpc_completion_queue *cc) {
  gpr_ref(&cc->owning_refs);
}

static void on_pollset_destroy_done(void *arg) {
  grpc_completion_queue *cc = arg;
  grpc_cq_internal_unref(cc);
}

void grpc_cq_internal_unref(grpc_completion_queue *cc) {
  if (gpr_unref(&cc->owning_refs)) {
    GPR_ASSERT(cc->queue == NULL);
    grpc_pollset_destroy(&cc->pollset);
    gpr_free(cc);
  }
}

/* Create and append an event to the queue. Returns the event so that its data
   members can be filled in.
   Requires GRPC_POLLSET_MU(&cc->pollset) locked. */
static event *add_locked(grpc_completion_queue *cc, grpc_completion_type type,
                         void *tag, grpc_call *call) {
  event *ev = gpr_malloc(sizeof(event));
  gpr_uintptr bucket = ((gpr_uintptr)tag) % NUM_TAG_BUCKETS;
  ev->base.type = type;
  ev->base.tag = tag;
  if (cc->queue == NULL) {
    cc->queue = ev->queue_next = ev->queue_prev = ev;
  } else {
    ev->queue_next = cc->queue;
    ev->queue_prev = cc->queue->queue_prev;
    ev->queue_next->queue_prev = ev->queue_prev->queue_next = ev;
  }
  if (cc->buckets[bucket] == NULL) {
    cc->buckets[bucket] = ev->bucket_next = ev->bucket_prev = ev;
  } else {
    ev->bucket_next = cc->buckets[bucket];
    ev->bucket_prev = cc->buckets[bucket]->bucket_prev;
    ev->bucket_next->bucket_prev = ev->bucket_prev->bucket_next = ev;
  }
  grpc_pollset_kick(&cc->pollset);
  return ev;
}

void grpc_cq_begin_op(grpc_completion_queue *cc, grpc_call *call) {
  gpr_ref(&cc->refs);
  if (call) GRPC_CALL_INTERNAL_REF(call, "cq");
}

/* Signal the end of an operation - if this is the last waiting-to-be-queued
   event, then enter shutdown mode */
<<<<<<< HEAD
static void end_op_locked(grpc_completion_queue *cc,
                          grpc_completion_type type) {
  if (gpr_unref(&cc->refs)) {
    GPR_ASSERT(!cc->shutdown);
    GPR_ASSERT(cc->shutdown_called);
    cc->shutdown = 1;
  }
}

=======
>>>>>>> 201035d4
void grpc_cq_end_op(grpc_completion_queue *cc, void *tag, grpc_call *call,
                    int success) {
  event *ev;
  int shutdown = 0;
  gpr_mu_lock(GRPC_POLLSET_MU(&cc->pollset));
  ev = add_locked(cc, GRPC_OP_COMPLETE, tag, call);
  ev->base.success = success;
  if (gpr_unref(&cc->refs)) {
    GPR_ASSERT(!cc->shutdown);
    GPR_ASSERT(cc->shutdown_called);
    cc->shutdown = 1;
    gpr_cv_broadcast(GRPC_POLLSET_CV(&cc->pollset));
    shutdown = 1;
  }
  gpr_mu_unlock(GRPC_POLLSET_MU(&cc->pollset));
  if (call) GRPC_CALL_INTERNAL_UNREF(call, "cq", 0);
  if (shutdown) {
    grpc_pollset_shutdown(&cc->pollset, on_pollset_destroy_done, cc);
  }
}

/* Create a GRPC_QUEUE_SHUTDOWN event without queuing it anywhere */
static event *create_shutdown_event(void) {
  event *ev = gpr_malloc(sizeof(event));
  ev->base.type = GRPC_QUEUE_SHUTDOWN;
  ev->base.tag = NULL;
  return ev;
}

grpc_event grpc_completion_queue_next(grpc_completion_queue *cc,
                                      gpr_timespec deadline) {
  event *ev = NULL;
  grpc_event ret;

  grpc_cq_internal_ref(cc);
  gpr_mu_lock(GRPC_POLLSET_MU(&cc->pollset));
  for (;;) {
    if (cc->queue != NULL) {
      gpr_uintptr bucket;
      ev = cc->queue;
      bucket = ((gpr_uintptr)ev->base.tag) % NUM_TAG_BUCKETS;
      cc->queue = ev->queue_next;
      ev->queue_next->queue_prev = ev->queue_prev;
      ev->queue_prev->queue_next = ev->queue_next;
      ev->bucket_next->bucket_prev = ev->bucket_prev;
      ev->bucket_prev->bucket_next = ev->bucket_next;
      if (ev == cc->buckets[bucket]) {
        cc->buckets[bucket] = ev->bucket_next;
        if (ev == cc->buckets[bucket]) {
          cc->buckets[bucket] = NULL;
        }
      }
      if (cc->queue == ev) {
        cc->queue = NULL;
      }
      break;
    }
    if (cc->shutdown) {
      ev = create_shutdown_event();
      break;
    }
    if (!grpc_pollset_work(&cc->pollset, deadline)) {
      gpr_mu_unlock(GRPC_POLLSET_MU(&cc->pollset));
      memset(&ret, 0, sizeof(ret));
      ret.type = GRPC_QUEUE_TIMEOUT;
      GRPC_SURFACE_TRACE_RETURNED_EVENT(cc, &ret);
      grpc_cq_internal_unref(cc);
      return ret;
    }
  }
  gpr_mu_unlock(GRPC_POLLSET_MU(&cc->pollset));
  ret = ev->base;
  gpr_free(ev);
  GRPC_SURFACE_TRACE_RETURNED_EVENT(cc, &ret);
  grpc_cq_internal_unref(cc);
  return ret;
}

static event *pluck_event(grpc_completion_queue *cc, void *tag) {
  gpr_uintptr bucket = ((gpr_uintptr)tag) % NUM_TAG_BUCKETS;
  event *ev = cc->buckets[bucket];
  if (ev == NULL) return NULL;
  do {
    if (ev->base.tag == tag) {
      ev->queue_next->queue_prev = ev->queue_prev;
      ev->queue_prev->queue_next = ev->queue_next;
      ev->bucket_next->bucket_prev = ev->bucket_prev;
      ev->bucket_prev->bucket_next = ev->bucket_next;
      if (ev == cc->buckets[bucket]) {
        cc->buckets[bucket] = ev->bucket_next;
        if (ev == cc->buckets[bucket]) {
          cc->buckets[bucket] = NULL;
        }
      }
      if (cc->queue == ev) {
        cc->queue = ev->queue_next;
        if (cc->queue == ev) {
          cc->queue = NULL;
        }
      }
      return ev;
    }
    ev = ev->bucket_next;
  } while (ev != cc->buckets[bucket]);
  return NULL;
}

grpc_event grpc_completion_queue_pluck(grpc_completion_queue *cc, void *tag,
                                       gpr_timespec deadline) {
  event *ev = NULL;
  grpc_event ret;

  grpc_cq_internal_ref(cc);
  gpr_mu_lock(GRPC_POLLSET_MU(&cc->pollset));
  for (;;) {
    if ((ev = pluck_event(cc, tag))) {
      break;
    }
    if (cc->shutdown) {
      ev = create_shutdown_event();
      break;
    }
    if (!grpc_pollset_work(&cc->pollset, deadline)) {
      gpr_mu_unlock(GRPC_POLLSET_MU(&cc->pollset));
      memset(&ret, 0, sizeof(ret));
      ret.type = GRPC_QUEUE_TIMEOUT;
      GRPC_SURFACE_TRACE_RETURNED_EVENT(cc, &ret);
      grpc_cq_internal_unref(cc);
      return ret;
    }
  }
  gpr_mu_unlock(GRPC_POLLSET_MU(&cc->pollset));
  ret = ev->base;
  gpr_free(ev);
  GRPC_SURFACE_TRACE_RETURNED_EVENT(cc, &ret);
  grpc_cq_internal_unref(cc);
  return ret;
}

/* Shutdown simply drops a ref that we reserved at creation time; if we drop
   to zero here, then enter shutdown mode and wake up any waiters */
void grpc_completion_queue_shutdown(grpc_completion_queue *cc) {
  gpr_mu_lock(GRPC_POLLSET_MU(&cc->pollset));
  cc->shutdown_called = 1;
  gpr_mu_unlock(GRPC_POLLSET_MU(&cc->pollset));

  if (gpr_unref(&cc->refs)) {
    gpr_mu_lock(GRPC_POLLSET_MU(&cc->pollset));
    GPR_ASSERT(!cc->shutdown);
    cc->shutdown = 1;
    gpr_mu_unlock(GRPC_POLLSET_MU(&cc->pollset));
    grpc_pollset_shutdown(&cc->pollset, on_pollset_destroy_done, cc);
  }
}

void grpc_completion_queue_destroy(grpc_completion_queue *cc) {
  grpc_cq_internal_unref(cc);
}

grpc_pollset *grpc_cq_pollset(grpc_completion_queue *cc) {
  return &cc->pollset;
}

void grpc_cq_hack_spin_pollset(grpc_completion_queue *cc) {
  gpr_mu_lock(GRPC_POLLSET_MU(&cc->pollset));
  grpc_pollset_kick(&cc->pollset);
  grpc_pollset_work(&cc->pollset,
                    gpr_time_add(gpr_now(), gpr_time_from_millis(100)));
  gpr_mu_unlock(GRPC_POLLSET_MU(&cc->pollset));
}<|MERGE_RESOLUTION|>--- conflicted
+++ resolved
@@ -137,18 +137,6 @@
 
 /* Signal the end of an operation - if this is the last waiting-to-be-queued
    event, then enter shutdown mode */
-<<<<<<< HEAD
-static void end_op_locked(grpc_completion_queue *cc,
-                          grpc_completion_type type) {
-  if (gpr_unref(&cc->refs)) {
-    GPR_ASSERT(!cc->shutdown);
-    GPR_ASSERT(cc->shutdown_called);
-    cc->shutdown = 1;
-  }
-}
-
-=======
->>>>>>> 201035d4
 void grpc_cq_end_op(grpc_completion_queue *cc, void *tag, grpc_call *call,
                     int success) {
   event *ev;
@@ -160,7 +148,6 @@
     GPR_ASSERT(!cc->shutdown);
     GPR_ASSERT(cc->shutdown_called);
     cc->shutdown = 1;
-    gpr_cv_broadcast(GRPC_POLLSET_CV(&cc->pollset));
     shutdown = 1;
   }
   gpr_mu_unlock(GRPC_POLLSET_MU(&cc->pollset));
