--- conflicted
+++ resolved
@@ -114,10 +114,6 @@
 
 struct channel_data {
   grpc_server *server;
-<<<<<<< HEAD
-  size_t num_calls;
-=======
->>>>>>> e822963e
   grpc_connectivity_state connectivity_state;
   grpc_channel *channel;
   grpc_mdstr *path_key;
@@ -207,13 +203,7 @@
 
 typedef struct {
   grpc_channel **channels;
-<<<<<<< HEAD
-  grpc_channel **disconnects;
   size_t num_channels;
-  size_t num_disconnects;
-=======
-  size_t num_channels;
->>>>>>> e822963e
 } channel_broadcaster;
 
 #define SERVER_FROM_CALL_ELEM(elem) \
@@ -232,28 +222,6 @@
 static void channel_broadcaster_init(grpc_server *s, channel_broadcaster *cb) {
   channel_data *c;
   size_t count = 0;
-<<<<<<< HEAD
-  size_t dc_count = 0;
-  for (c = s->root_channel_data.next; c != &s->root_channel_data; c = c->next) {
-    count++;
-    if (c->num_calls == 0) {
-      dc_count++;
-    }
-  }
-  cb->num_channels = count;
-  cb->num_disconnects = dc_count;
-  cb->channels = gpr_malloc(sizeof(*cb->channels) * cb->num_channels);
-  cb->disconnects = gpr_malloc(sizeof(*cb->channels) * cb->num_disconnects);
-  count = 0;
-  dc_count = 0;
-  for (c = s->root_channel_data.next; c != &s->root_channel_data; c = c->next) {
-    cb->channels[count++] = c->channel;
-    GRPC_CHANNEL_INTERNAL_REF(c->channel, "broadcast");
-    if (c->num_calls == 0) {
-      cb->disconnects[dc_count++] = c->channel;
-      GRPC_CHANNEL_INTERNAL_REF(c->channel, "broadcast-disconnect");
-    }
-=======
   for (c = s->root_channel_data.next; c != &s->root_channel_data; c = c->next) {
     count++;
   }
@@ -263,7 +231,6 @@
   for (c = s->root_channel_data.next; c != &s->root_channel_data; c = c->next) {
     cb->channels[count++] = c->channel;
     GRPC_CHANNEL_INTERNAL_REF(c->channel, "broadcast");
->>>>>>> e822963e
   }
 }
 
@@ -299,21 +266,6 @@
 }
 
 static void channel_broadcaster_shutdown(channel_broadcaster *cb,
-<<<<<<< HEAD
-                                         int send_goaway, int send_disconnect) {
-  size_t i;
-
-  for (i = 0; i < cb->num_channels; i++) {
-    send_shutdown(cb->channels[i], 1, 0);
-    GRPC_CHANNEL_INTERNAL_UNREF(cb->channels[i], "broadcast");
-  }
-  for (i = 0; i < cb->num_disconnects; i++) {
-    send_shutdown(cb->disconnects[i], 0, 1);
-    GRPC_CHANNEL_INTERNAL_UNREF(cb->channels[i], "broadcast-disconnect");
-  }
-  gpr_free(cb->channels);
-  gpr_free(cb->disconnects);
-=======
                                          int send_goaway, int force_disconnect) {
   size_t i;
 
@@ -322,7 +274,6 @@
     GRPC_CHANNEL_INTERNAL_UNREF(cb->channels[i], "broadcast");
   }
   gpr_free(cb->channels);
->>>>>>> e822963e
 }
 
 /* call list */
@@ -562,28 +513,10 @@
   return md;
 }
 
-<<<<<<< HEAD
-static int decrement_call_count(channel_data *chand) {
-  int disconnect = 0;
-  chand->num_calls--;
-  if (0 == chand->num_calls && chand->server->shutdown) {
-    disconnect = 1;
-  }
-  maybe_finish_shutdown(chand->server);
-  return disconnect;
-}
-
-=======
->>>>>>> e822963e
 static void server_on_recv(void *ptr, int success) {
   grpc_call_element *elem = ptr;
   call_data *calld = elem->call_data;
   channel_data *chand = elem->channel_data;
-<<<<<<< HEAD
-  int remove_res;
-  int disconnect = 0;
-=======
->>>>>>> e822963e
 
   if (success && !calld->got_initial_metadata) {
     size_t i;
@@ -629,21 +562,6 @@
         grpc_iomgr_add_callback(&calld->kill_zombie_closure);
       }
       gpr_mu_unlock(&chand->server->mu_call);
-<<<<<<< HEAD
-      gpr_mu_lock(&chand->server->mu_global);
-      if (remove_res) {
-        disconnect = decrement_call_count(chand);
-        if (disconnect) {
-          GRPC_CHANNEL_INTERNAL_REF(chand->channel, "send-disconnect");
-        }
-      }
-      gpr_mu_unlock(&chand->server->mu_global);
-      if (disconnect) {
-        send_shutdown(chand->channel, 0, 1);
-        GRPC_CHANNEL_INTERNAL_UNREF(chand->channel, "send-disconnect");
-      }
-=======
->>>>>>> e822963e
       break;
   }
 
