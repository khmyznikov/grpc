/*
 *
 * Copyright 2015, Google Inc.
 * All rights reserved.
 *
 * Redistribution and use in source and binary forms, with or without
 * modification, are permitted provided that the following conditions are
 * met:
 *
 *     * Redistributions of source code must retain the above copyright
 * notice, this list of conditions and the following disclaimer.
 *     * Redistributions in binary form must reproduce the above
 * copyright notice, this list of conditions and the following disclaimer
 * in the documentation and/or other materials provided with the
 * distribution.
 *     * Neither the name of Google Inc. nor the names of its
 * contributors may be used to endorse or promote products derived from
 * this software without specific prior written permission.
 *
 * THIS SOFTWARE IS PROVIDED BY THE COPYRIGHT HOLDERS AND CONTRIBUTORS
 * "AS IS" AND ANY EXPRESS OR IMPLIED WARRANTIES, INCLUDING, BUT NOT
 * LIMITED TO, THE IMPLIED WARRANTIES OF MERCHANTABILITY AND FITNESS FOR
 * A PARTICULAR PURPOSE ARE DISCLAIMED. IN NO EVENT SHALL THE COPYRIGHT
 * OWNER OR CONTRIBUTORS BE LIABLE FOR ANY DIRECT, INDIRECT, INCIDENTAL,
 * SPECIAL, EXEMPLARY, OR CONSEQUENTIAL DAMAGES (INCLUDING, BUT NOT
 * LIMITED TO, PROCUREMENT OF SUBSTITUTE GOODS OR SERVICES; LOSS OF USE,
 * DATA, OR PROFITS; OR BUSINESS INTERRUPTION) HOWEVER CAUSED AND ON ANY
 * THEORY OF LIABILITY, WHETHER IN CONTRACT, STRICT LIABILITY, OR TORT
 * (INCLUDING NEGLIGENCE OR OTHERWISE) ARISING IN ANY WAY OUT OF THE USE
 * OF THIS SOFTWARE, EVEN IF ADVISED OF THE POSSIBILITY OF SUCH DAMAGE.
 *
 */

#include "src/core/census/grpc_context.h"
#include "src/core/surface/call.h"
#include "src/core/channel/channel_stack.h"
#include "src/core/iomgr/alarm.h"
#include "src/core/profiling/timers.h"
#include "src/core/support/string.h"
#include "src/core/surface/byte_buffer_queue.h"
#include "src/core/surface/channel.h"
#include "src/core/surface/completion_queue.h"
#include <grpc/support/alloc.h>
#include <grpc/support/log.h>
#include <assert.h>

#include <stdio.h>
#include <stdlib.h>
#include <string.h>

typedef enum { REQ_INITIAL = 0, REQ_READY, REQ_DONE } req_state;

typedef enum {
  SEND_NOTHING,
  SEND_INITIAL_METADATA,
  SEND_BUFFERED_INITIAL_METADATA,
  SEND_MESSAGE,
  SEND_BUFFERED_MESSAGE,
  SEND_TRAILING_METADATA_AND_FINISH,
  SEND_FINISH
} send_action;

typedef struct {
  grpc_ioreq_completion_func on_complete;
  void *user_data;
  int success;
} completed_request;

/* See request_set in grpc_call below for a description */
#define REQSET_EMPTY 'X'
#define REQSET_DONE 'Y'

#define MAX_SEND_INITIAL_METADATA_COUNT 3

typedef struct {
  /* Overall status of the operation: starts OK, may degrade to
     non-OK */
  int success;
  /* Completion function to call at the end of the operation */
  grpc_ioreq_completion_func on_complete;
  void *user_data;
  /* a bit mask of which request ops are needed (1u << opid) */
  gpr_uint16 need_mask;
  /* a bit mask of which request ops are now completed */
  gpr_uint16 complete_mask;
} reqinfo_master;

/* Status data for a request can come from several sources; this
   enumerates them all, and acts as a priority sorting for which
   status to return to the application - earlier entries override
   later ones */
typedef enum {
  /* Status came from the application layer overriding whatever
     the wire says */
  STATUS_FROM_API_OVERRIDE = 0,
  /* Status was created by some internal channel stack operation */
  STATUS_FROM_CORE,
  /* Status came from 'the wire' - or somewhere below the surface
     layer */
  STATUS_FROM_WIRE,
  STATUS_SOURCE_COUNT
} status_source;

typedef struct {
  gpr_uint8 is_set;
  grpc_status_code code;
  grpc_mdstr *details;
} received_status;

/* How far through the GRPC stream have we read? */
typedef enum {
  /* We are still waiting for initial metadata to complete */
  READ_STATE_INITIAL = 0,
  /* We have gotten initial metadata, and are reading either
     messages or trailing metadata */
  READ_STATE_GOT_INITIAL_METADATA,
  /* The stream is closed for reading */
  READ_STATE_READ_CLOSED,
  /* The stream is closed for reading & writing */
  READ_STATE_STREAM_CLOSED
} read_state;

typedef enum {
  WRITE_STATE_INITIAL = 0,
  WRITE_STATE_STARTED,
  WRITE_STATE_WRITE_CLOSED
} write_state;

struct grpc_call {
  grpc_completion_queue *cq;
  grpc_channel *channel;
  grpc_mdctx *metadata_context;
  /* TODO(ctiller): share with cq if possible? */
  gpr_mu mu;

  /* how far through the stream have we read? */
  read_state read_state;
  /* how far through the stream have we written? */
  write_state write_state;
  /* client or server call */
  gpr_uint8 is_client;
  /* is the alarm set */
  gpr_uint8 have_alarm;
  /* are we currently performing a send operation */
  gpr_uint8 sending;
  /* are we currently performing a recv operation */
  gpr_uint8 receiving;
  /* are we currently completing requests */
  gpr_uint8 completing;
  /* pairs with completed_requests */
  gpr_uint8 num_completed_requests;
  /* are we currently reading a message? */
  gpr_uint8 reading_message;
  /* have we bound a pollset yet? */
  gpr_uint8 bound_pollset;
  /* flags with bits corresponding to write states allowing us to determine
     what was sent */
  gpr_uint16 last_send_contains;

  /* Active ioreqs.
     request_set and request_data contain one element per active ioreq
     operation.

     request_set[op] is an integer specifying a set of operations to which
     the request belongs:
       - if it is < GRPC_IOREQ_OP_COUNT, then this operation is pending
         completion, and the integer represents to which group of operations
         the ioreq belongs. Each group is represented by one master, and the
         integer in request_set is an index into masters to find the master
         data.
       - if it is REQSET_EMPTY, the ioreq op is inactive and available to be
         started
       - finally, if request_set[op] is REQSET_DONE, then the operation is
         complete and unavailable to be started again

     request_data[op] is the request data as supplied by the initiator of
     a request, and is valid iff request_set[op] <= GRPC_IOREQ_OP_COUNT.
     The set fields are as per the request type specified by op.

     Finally, one element of masters is set per active _set_ of ioreq
     operations. It describes work left outstanding, result status, and
     what work to perform upon operation completion. As one ioreq of each
     op type can be active at once, by convention we choose the first element
     of the group to be the master -- ie the master of in-progress operation
     op is masters[request_set[op]]. This allows constant time allocation
     and a strong upper bound of a count of masters to be calculated. */
  gpr_uint8 request_set[GRPC_IOREQ_OP_COUNT];
  grpc_ioreq_data request_data[GRPC_IOREQ_OP_COUNT];
  reqinfo_master masters[GRPC_IOREQ_OP_COUNT];

  /* Dynamic array of ioreq's that have completed: the count of
     elements is queued in num_completed_requests.
     This list is built up under lock(), and flushed entirely during
     unlock().
     We know the upper bound of the number of elements as we can only
     have one ioreq of each type active at once. */
  completed_request completed_requests[GRPC_IOREQ_OP_COUNT];
  /* Incoming buffer of messages */
  grpc_byte_buffer_queue incoming_queue;
  /* Buffered read metadata waiting to be returned to the application.
     Element 0 is initial metadata, element 1 is trailing metadata. */
  grpc_metadata_array buffered_metadata[2];
  /* All metadata received - unreffed at once at the end of the call */
  grpc_mdelem **owned_metadata;
  size_t owned_metadata_count;
  size_t owned_metadata_capacity;

  /* Received call statuses from various sources */
  received_status status[STATUS_SOURCE_COUNT];

  /* Contexts for various subsystems (security, tracing, ...). */
  grpc_call_context_element context[GRPC_CONTEXT_COUNT];

  /* Deadline alarm - if have_alarm is non-zero */
  grpc_alarm alarm;

  /* Call refcount - to keep the call alive during asynchronous operations */
  gpr_refcount internal_refcount;

  grpc_linked_mdelem send_initial_metadata[MAX_SEND_INITIAL_METADATA_COUNT];
  grpc_linked_mdelem status_link;
  grpc_linked_mdelem details_link;
  size_t send_initial_metadata_count;
  gpr_timespec send_deadline;

  grpc_stream_op_buffer send_ops;
  grpc_stream_op_buffer recv_ops;
  grpc_stream_state recv_state;

  gpr_slice_buffer incoming_message;
  gpr_uint32 incoming_message_length;
  grpc_iomgr_closure destroy_closure;
};

#define CALL_STACK_FROM_CALL(call) ((grpc_call_stack *)((call) + 1))
#define CALL_FROM_CALL_STACK(call_stack) (((grpc_call *)(call_stack)) - 1)
#define CALL_ELEM_FROM_CALL(call, idx) \
  grpc_call_stack_element(CALL_STACK_FROM_CALL(call), idx)
#define CALL_FROM_TOP_ELEM(top_elem) \
  CALL_FROM_CALL_STACK(grpc_call_stack_from_top_element(top_elem))

static void set_deadline_alarm(grpc_call *call, gpr_timespec deadline);
static void call_on_done_recv(void *call, int success);
static void call_on_done_send(void *call, int success);
static int fill_send_ops(grpc_call *call, grpc_transport_op *op);
static void execute_op(grpc_call *call, grpc_transport_op *op);
static void recv_metadata(grpc_call *call, grpc_metadata_batch *metadata);
static void finish_read_ops(grpc_call *call);
static grpc_call_error cancel_with_status(grpc_call *c, grpc_status_code status,
                                          const char *description,
                                          gpr_uint8 locked);
<<<<<<< HEAD

static void lock(grpc_call *call);
static void unlock(grpc_call *call);
=======
>>>>>>> 3d67c7cf

grpc_call *grpc_call_create(grpc_channel *channel, grpc_completion_queue *cq,
                            const void *server_transport_data,
                            grpc_mdelem **add_initial_metadata,
                            size_t add_initial_metadata_count,
                            gpr_timespec send_deadline) {
  size_t i;
  grpc_transport_op initial_op;
  grpc_transport_op *initial_op_ptr = NULL;
  grpc_channel_stack *channel_stack = grpc_channel_get_channel_stack(channel);
  grpc_call *call =
      gpr_malloc(sizeof(grpc_call) + channel_stack->call_stack_size);
  memset(call, 0, sizeof(grpc_call));
  gpr_mu_init(&call->mu);
  call->channel = channel;
  call->cq = cq;
  call->is_client = server_transport_data == NULL;
  for (i = 0; i < GRPC_IOREQ_OP_COUNT; i++) {
    call->request_set[i] = REQSET_EMPTY;
  }
  if (call->is_client) {
    call->request_set[GRPC_IOREQ_SEND_TRAILING_METADATA] = REQSET_DONE;
    call->request_set[GRPC_IOREQ_SEND_STATUS] = REQSET_DONE;
    call->context[GRPC_CONTEXT_TRACING].value = grpc_census_context_create();
    call->context[GRPC_CONTEXT_TRACING].destroy = grpc_census_context_destroy;
  }
  GPR_ASSERT(add_initial_metadata_count < MAX_SEND_INITIAL_METADATA_COUNT);
  for (i = 0; i < add_initial_metadata_count; i++) {
    call->send_initial_metadata[i].md = add_initial_metadata[i];
  }
  call->send_initial_metadata_count = add_initial_metadata_count;
  call->send_deadline = send_deadline;
  GRPC_CHANNEL_INTERNAL_REF(channel, "call");
  call->metadata_context = grpc_channel_get_metadata_context(channel);
  grpc_sopb_init(&call->send_ops);
  grpc_sopb_init(&call->recv_ops);
  gpr_slice_buffer_init(&call->incoming_message);
  /* dropped in destroy */
  gpr_ref_init(&call->internal_refcount, 1);
  /* server hack: start reads immediately so we can get initial metadata.
     TODO(ctiller): figure out a cleaner solution */
  if (!call->is_client) {
    memset(&initial_op, 0, sizeof(initial_op));
    initial_op.recv_ops = &call->recv_ops;
    initial_op.recv_state = &call->recv_state;
    initial_op.on_done_recv = call_on_done_recv;
    initial_op.recv_user_data = call;
    initial_op.context = call->context;
    call->receiving = 1;
    GRPC_CALL_INTERNAL_REF(call, "receiving");
    initial_op_ptr = &initial_op;
  }
  grpc_call_stack_init(channel_stack, server_transport_data, initial_op_ptr,
                       CALL_STACK_FROM_CALL(call));
  if (gpr_time_cmp(send_deadline, gpr_inf_future) != 0) {
    set_deadline_alarm(call, send_deadline);
  }
  return call;
}

void grpc_call_set_completion_queue(grpc_call *call,
                                    grpc_completion_queue *cq) {
  lock(call);
  call->cq = cq;
  unlock(call);
}

grpc_completion_queue *grpc_call_get_completion_queue(grpc_call *call) {
  return call->cq;
}

#ifdef GRPC_CALL_REF_COUNT_DEBUG
void grpc_call_internal_ref(grpc_call *c, const char *reason) {
  gpr_log(GPR_DEBUG, "CALL:   ref %p %d -> %d [%s]", c,
          c->internal_refcount.count, c->internal_refcount.count + 1, reason);
#else
void grpc_call_internal_ref(grpc_call *c) {
#endif
  gpr_ref(&c->internal_refcount);
}

static void destroy_call(void *call, int ignored_success) {
  size_t i;
  grpc_call *c = call;
  grpc_call_stack_destroy(CALL_STACK_FROM_CALL(c));
  GRPC_CHANNEL_INTERNAL_UNREF(c->channel, "call");
  gpr_mu_destroy(&c->mu);
  for (i = 0; i < STATUS_SOURCE_COUNT; i++) {
    if (c->status[i].details) {
      grpc_mdstr_unref(c->status[i].details);
    }
  }
  for (i = 0; i < c->owned_metadata_count; i++) {
    grpc_mdelem_unref(c->owned_metadata[i]);
  }
  gpr_free(c->owned_metadata);
  for (i = 0; i < GPR_ARRAY_SIZE(c->buffered_metadata); i++) {
    gpr_free(c->buffered_metadata[i].metadata);
  }
  for (i = 0; i < c->send_initial_metadata_count; i++) {
    grpc_mdelem_unref(c->send_initial_metadata[i].md);
  }
  for (i = 0; i < GRPC_CONTEXT_COUNT; i++) {
    if (c->context[i].destroy) {
      c->context[i].destroy(c->context[i].value);
    }
  }
  grpc_sopb_destroy(&c->send_ops);
  grpc_sopb_destroy(&c->recv_ops);
  grpc_bbq_destroy(&c->incoming_queue);
  gpr_slice_buffer_destroy(&c->incoming_message);
  gpr_free(c);
}

#ifdef GRPC_CALL_REF_COUNT_DEBUG
void grpc_call_internal_unref(grpc_call *c, const char *reason,
                              int allow_immediate_deletion) {
  gpr_log(GPR_DEBUG, "CALL: unref %p %d -> %d [%s]", c,
          c->internal_refcount.count, c->internal_refcount.count - 1, reason);
#else
void grpc_call_internal_unref(grpc_call *c, int allow_immediate_deletion) {
#endif
  if (gpr_unref(&c->internal_refcount)) {
    if (allow_immediate_deletion) {
      destroy_call(c, 1);
    } else {
      c->destroy_closure.cb = destroy_call;
      c->destroy_closure.cb_arg = c;
      grpc_iomgr_add_callback(&c->destroy_closure);
    }
  }
}

static void set_status_code(grpc_call *call, status_source source,
                            gpr_uint32 status) {
  call->status[source].is_set = 1;
  call->status[source].code = status;

  if (status != GRPC_STATUS_OK && !grpc_bbq_empty(&call->incoming_queue)) {
    grpc_bbq_flush(&call->incoming_queue);
  }
}

static void set_status_details(grpc_call *call, status_source source,
                               grpc_mdstr *status) {
  if (call->status[source].details != NULL) {
    grpc_mdstr_unref(call->status[source].details);
  }
  call->status[source].details = status;
}

static int is_op_live(grpc_call *call, grpc_ioreq_op op) {
  gpr_uint8 set = call->request_set[op];
  reqinfo_master *master;
  if (set >= GRPC_IOREQ_OP_COUNT) return 0;
  master = &call->masters[set];
  return (master->complete_mask & (1u << op)) == 0;
}

static void lock(grpc_call *call) { gpr_mu_lock(&call->mu); }

static int need_more_data(grpc_call *call) {
  if (call->read_state == READ_STATE_STREAM_CLOSED) return 0;
  return is_op_live(call, GRPC_IOREQ_RECV_INITIAL_METADATA) ||
         (is_op_live(call, GRPC_IOREQ_RECV_MESSAGE) &&
          grpc_bbq_empty(&call->incoming_queue)) ||
         is_op_live(call, GRPC_IOREQ_RECV_TRAILING_METADATA) ||
         is_op_live(call, GRPC_IOREQ_RECV_STATUS) ||
         is_op_live(call, GRPC_IOREQ_RECV_STATUS_DETAILS) ||
         (is_op_live(call, GRPC_IOREQ_RECV_CLOSE) &&
          grpc_bbq_empty(&call->incoming_queue)) ||
         (call->write_state == WRITE_STATE_INITIAL && !call->is_client);
}

static void unlock(grpc_call *call) {
  grpc_transport_op op;
  completed_request completed_requests[GRPC_IOREQ_OP_COUNT];
  int completing_requests = 0;
  int start_op = 0;
  int i;

  memset(&op, 0, sizeof(op));

  if (!call->bound_pollset && call->cq) {
    call->bound_pollset = 1;
    op.bind_pollset = grpc_cq_pollset(call->cq);
    start_op = 1;
  }

  if (!call->receiving && need_more_data(call)) {
    op.recv_ops = &call->recv_ops;
    op.recv_state = &call->recv_state;
    op.on_done_recv = call_on_done_recv;
    op.recv_user_data = call;
    call->receiving = 1;
    GRPC_CALL_INTERNAL_REF(call, "receiving");
    start_op = 1;
  }

  if (!call->sending) {
    if (fill_send_ops(call, &op)) {
      call->sending = 1;
      GRPC_CALL_INTERNAL_REF(call, "sending");
      start_op = 1;
    }
  }

  if (!call->completing && call->num_completed_requests != 0) {
    completing_requests = call->num_completed_requests;
    memcpy(completed_requests, call->completed_requests,
           sizeof(completed_requests));
    call->num_completed_requests = 0;
    call->completing = 1;
    GRPC_CALL_INTERNAL_REF(call, "completing");
  }

  gpr_mu_unlock(&call->mu);

  if (start_op) {
    execute_op(call, &op);
  }

  if (completing_requests > 0) {
    for (i = 0; i < completing_requests; i++) {
      completed_requests[i].on_complete(call, completed_requests[i].success,
                                        completed_requests[i].user_data);
    }
    lock(call);
    call->completing = 0;
    unlock(call);
    GRPC_CALL_INTERNAL_UNREF(call, "completing", 0);
  }
}

static void get_final_status(grpc_call *call, grpc_ioreq_data out) {
  int i;
  for (i = 0; i < STATUS_SOURCE_COUNT; i++) {
    if (call->status[i].is_set) {
      out.recv_status.set_value(call->status[i].code,
                                out.recv_status.user_data);
      return;
    }
  }
  if (call->is_client) {
    out.recv_status.set_value(GRPC_STATUS_UNKNOWN, out.recv_status.user_data);
  } else {
    out.recv_status.set_value(GRPC_STATUS_OK, out.recv_status.user_data);
  }
}

static void get_final_details(grpc_call *call, grpc_ioreq_data out) {
  int i;
  for (i = 0; i < STATUS_SOURCE_COUNT; i++) {
    if (call->status[i].is_set) {
      if (call->status[i].details) {
        gpr_slice details = call->status[i].details->slice;
        size_t len = GPR_SLICE_LENGTH(details);
        if (len + 1 > *out.recv_status_details.details_capacity) {
          *out.recv_status_details.details_capacity = GPR_MAX(
              len + 1, *out.recv_status_details.details_capacity * 3 / 2);
          *out.recv_status_details.details =
              gpr_realloc(*out.recv_status_details.details,
                          *out.recv_status_details.details_capacity);
        }
        memcpy(*out.recv_status_details.details, GPR_SLICE_START_PTR(details),
               len);
        (*out.recv_status_details.details)[len] = 0;
      } else {
        goto no_details;
      }
      return;
    }
  }

no_details:
  if (0 == *out.recv_status_details.details_capacity) {
    *out.recv_status_details.details_capacity = 8;
    *out.recv_status_details.details =
        gpr_malloc(*out.recv_status_details.details_capacity);
  }
  **out.recv_status_details.details = 0;
}

static void finish_live_ioreq_op(grpc_call *call, grpc_ioreq_op op,
                                 int success) {
  completed_request *cr;
  gpr_uint8 master_set = call->request_set[op];
  reqinfo_master *master;
  size_t i;
  /* ioreq is live: we need to do something */
  master = &call->masters[master_set];
  master->complete_mask |= 1u << op;
  if (!success) {
    master->success = 0;
  }
  if (master->complete_mask == master->need_mask) {
    for (i = 0; i < GRPC_IOREQ_OP_COUNT; i++) {
      if (call->request_set[i] != master_set) {
        continue;
      }
      call->request_set[i] = REQSET_DONE;
      switch ((grpc_ioreq_op)i) {
        case GRPC_IOREQ_RECV_MESSAGE:
        case GRPC_IOREQ_SEND_MESSAGE:
          call->request_set[i] = REQSET_EMPTY;
          if (!master->success) {
            call->write_state = WRITE_STATE_WRITE_CLOSED;
          }
          break;
        case GRPC_IOREQ_RECV_CLOSE:
        case GRPC_IOREQ_SEND_INITIAL_METADATA:
        case GRPC_IOREQ_SEND_TRAILING_METADATA:
        case GRPC_IOREQ_SEND_STATUS:
        case GRPC_IOREQ_SEND_CLOSE:
          break;
        case GRPC_IOREQ_RECV_STATUS:
          get_final_status(call, call->request_data[GRPC_IOREQ_RECV_STATUS]);
          break;
        case GRPC_IOREQ_RECV_STATUS_DETAILS:
          get_final_details(call,
                            call->request_data[GRPC_IOREQ_RECV_STATUS_DETAILS]);
          break;
        case GRPC_IOREQ_RECV_INITIAL_METADATA:
          GPR_SWAP(grpc_metadata_array, call->buffered_metadata[0],
                   *call->request_data[GRPC_IOREQ_RECV_INITIAL_METADATA]
                        .recv_metadata);
          break;
        case GRPC_IOREQ_RECV_TRAILING_METADATA:
          GPR_SWAP(grpc_metadata_array, call->buffered_metadata[1],
                   *call->request_data[GRPC_IOREQ_RECV_TRAILING_METADATA]
                        .recv_metadata);
          break;
        case GRPC_IOREQ_OP_COUNT:
          abort();
          break;
      }
    }
    cr = &call->completed_requests[call->num_completed_requests++];
    cr->success = master->success;
    cr->on_complete = master->on_complete;
    cr->user_data = master->user_data;
  }
}

static void finish_ioreq_op(grpc_call *call, grpc_ioreq_op op, int success) {
  if (is_op_live(call, op)) {
    finish_live_ioreq_op(call, op, success);
  }
}

static void early_out_write_ops(grpc_call *call) {
  switch (call->write_state) {
    case WRITE_STATE_WRITE_CLOSED:
      finish_ioreq_op(call, GRPC_IOREQ_SEND_MESSAGE, 0);
      finish_ioreq_op(call, GRPC_IOREQ_SEND_STATUS, 0);
      finish_ioreq_op(call, GRPC_IOREQ_SEND_TRAILING_METADATA, 0);
      finish_ioreq_op(call, GRPC_IOREQ_SEND_CLOSE, 1);
    /* fallthrough */
    case WRITE_STATE_STARTED:
      finish_ioreq_op(call, GRPC_IOREQ_SEND_INITIAL_METADATA, 0);
    /* fallthrough */
    case WRITE_STATE_INITIAL:
      /* do nothing */
      break;
  }
}

static void call_on_done_send(void *pc, int success) {
  grpc_call *call = pc;
  lock(call);
  if (call->last_send_contains & (1 << GRPC_IOREQ_SEND_INITIAL_METADATA)) {
    finish_ioreq_op(call, GRPC_IOREQ_SEND_INITIAL_METADATA, success);
    call->write_state = WRITE_STATE_STARTED;
  }
  if (call->last_send_contains & (1 << GRPC_IOREQ_SEND_MESSAGE)) {
    finish_ioreq_op(call, GRPC_IOREQ_SEND_MESSAGE, success);
  }
  if (call->last_send_contains & (1 << GRPC_IOREQ_SEND_CLOSE)) {
    finish_ioreq_op(call, GRPC_IOREQ_SEND_TRAILING_METADATA, success);
    finish_ioreq_op(call, GRPC_IOREQ_SEND_STATUS, success);
    finish_ioreq_op(call, GRPC_IOREQ_SEND_CLOSE, 1);
    call->write_state = WRITE_STATE_WRITE_CLOSED;
  }
  if (!success) {
    call->write_state = WRITE_STATE_WRITE_CLOSED;
    early_out_write_ops(call);
  }
  call->send_ops.nops = 0;
  call->last_send_contains = 0;
  call->sending = 0;
  unlock(call);
  GRPC_CALL_INTERNAL_UNREF(call, "sending", 0);
}

static void finish_message(grpc_call *call) {
  /* TODO(ctiller): this could be a lot faster if coded directly */
  grpc_byte_buffer *byte_buffer = grpc_byte_buffer_create(
      call->incoming_message.slices, call->incoming_message.count);
  gpr_slice_buffer_reset_and_unref(&call->incoming_message);

  grpc_bbq_push(&call->incoming_queue, byte_buffer);

  GPR_ASSERT(call->incoming_message.count == 0);
  call->reading_message = 0;
}

static int begin_message(grpc_call *call, grpc_begin_message msg) {
  /* can't begin a message when we're still reading a message */
  if (call->reading_message) {
    char *message = NULL;
    gpr_asprintf(
        &message, "Message terminated early; read %d bytes, expected %d",
        (int)call->incoming_message.length, (int)call->incoming_message_length);
    cancel_with_status(call, GRPC_STATUS_INVALID_ARGUMENT, message, 1);
    gpr_free(message);
    return 0;
  }
  /* stash away parameters, and prepare for incoming slices */
  if (msg.length > grpc_channel_get_max_message_length(call->channel)) {
    char *message = NULL;
    gpr_asprintf(
        &message,
        "Maximum message length of %d exceeded by a message of length %d",
        grpc_channel_get_max_message_length(call->channel), msg.length);
    cancel_with_status(call, GRPC_STATUS_INVALID_ARGUMENT, message, 1);
    gpr_free(message);
    return 0;
  } else if (msg.length > 0) {
    call->reading_message = 1;
    call->incoming_message_length = msg.length;
    return 1;
  } else {
    finish_message(call);
    return 1;
  }
}

static int add_slice_to_message(grpc_call *call, gpr_slice slice) {
  if (GPR_SLICE_LENGTH(slice) == 0) {
    gpr_slice_unref(slice);
    return 1;
  }
  /* we have to be reading a message to know what to do here */
  if (!call->reading_message) {
    cancel_with_status(call, GRPC_STATUS_INVALID_ARGUMENT,
                       "Received payload data while not reading a message", 1);
    return 0;
  }
  /* append the slice to the incoming buffer */
  gpr_slice_buffer_add(&call->incoming_message, slice);
  if (call->incoming_message.length > call->incoming_message_length) {
    /* if we got too many bytes, complain */
    char *message = NULL;
    gpr_asprintf(
        &message, "Receiving message overflow; read %d bytes, expected %d",
        (int)call->incoming_message.length, (int)call->incoming_message_length);
    cancel_with_status(call, GRPC_STATUS_INVALID_ARGUMENT, message, 1);
    gpr_free(message);
    return 0;
  } else if (call->incoming_message.length == call->incoming_message_length) {
    finish_message(call);
    return 1;
  } else {
    return 1;
  }
}

static void call_on_done_recv(void *pc, int success) {
  grpc_call *call = pc;
  size_t i;
  GRPC_TIMER_BEGIN(GRPC_PTAG_CALL_ON_DONE_RECV, 0);
  lock(call);
  call->receiving = 0;
  if (success) {
    for (i = 0; success && i < call->recv_ops.nops; i++) {
      grpc_stream_op *op = &call->recv_ops.ops[i];
      switch (op->type) {
        case GRPC_NO_OP:
          break;
        case GRPC_OP_METADATA:
          recv_metadata(call, &op->data.metadata);
          break;
        case GRPC_OP_BEGIN_MESSAGE:
          success = begin_message(call, op->data.begin_message);
          break;
        case GRPC_OP_SLICE:
          success = add_slice_to_message(call, op->data.slice);
          break;
      }
    }
    if (!success) {
      grpc_stream_ops_unref_owned_objects(&call->recv_ops.ops[i],
                                          call->recv_ops.nops - i);
    }
    if (call->recv_state == GRPC_STREAM_RECV_CLOSED) {
      GPR_ASSERT(call->read_state <= READ_STATE_READ_CLOSED);
      call->read_state = READ_STATE_READ_CLOSED;
    }
    if (call->recv_state == GRPC_STREAM_CLOSED) {
      GPR_ASSERT(call->read_state <= READ_STATE_STREAM_CLOSED);
      call->read_state = READ_STATE_STREAM_CLOSED;
      if (call->have_alarm) {
        grpc_alarm_cancel(&call->alarm);
        call->have_alarm = 0;
      }
    }
    finish_read_ops(call);
  } else {
    finish_ioreq_op(call, GRPC_IOREQ_RECV_MESSAGE, 0);
    finish_ioreq_op(call, GRPC_IOREQ_RECV_STATUS, 0);
    finish_ioreq_op(call, GRPC_IOREQ_RECV_CLOSE, 0);
    finish_ioreq_op(call, GRPC_IOREQ_RECV_TRAILING_METADATA, 0);
    finish_ioreq_op(call, GRPC_IOREQ_RECV_INITIAL_METADATA, 0);
    finish_ioreq_op(call, GRPC_IOREQ_RECV_STATUS_DETAILS, 0);
  }
  call->recv_ops.nops = 0;
  unlock(call);

  GRPC_CALL_INTERNAL_UNREF(call, "receiving", 0);
  GRPC_TIMER_BEGIN(GRPC_PTAG_CALL_ON_DONE_RECV, 0);
}

static int prepare_application_metadata(grpc_call *call, size_t count,
                                        grpc_metadata *metadata) {
  size_t i;
  for (i = 0; i < count; i++) {
    grpc_metadata *md = &metadata[i];
    grpc_metadata *next_md = (i == count - 1) ? NULL : &metadata[i + 1];
    grpc_metadata *prev_md = (i == 0) ? NULL : &metadata[i - 1];
    grpc_linked_mdelem *l = (grpc_linked_mdelem *)&md->internal_data;
    GPR_ASSERT(sizeof(grpc_linked_mdelem) == sizeof(md->internal_data));
    l->md = grpc_mdelem_from_string_and_buffer(call->metadata_context, md->key,
                                               (const gpr_uint8 *)md->value,
                                               md->value_length);
    if (!grpc_mdstr_is_legal_header(l->md->key)) {
      gpr_log(GPR_ERROR, "attempt to send invalid metadata key");
      return 0;
    } else if (!grpc_mdstr_is_bin_suffixed(l->md->key) &&
               !grpc_mdstr_is_legal_header(l->md->value)) {
      gpr_log(GPR_ERROR, "attempt to send invalid metadata value");
      return 0;
    }
    l->next = next_md ? (grpc_linked_mdelem *)&next_md->internal_data : NULL;
    l->prev = prev_md ? (grpc_linked_mdelem *)&prev_md->internal_data : NULL;
  }
  return 1;
}

static grpc_mdelem_list chain_metadata_from_app(grpc_call *call, size_t count,
                                                grpc_metadata *metadata) {
  grpc_mdelem_list out;
  if (count == 0) {
    out.head = out.tail = NULL;
    return out;
  }
  out.head = (grpc_linked_mdelem *)&(metadata[0].internal_data);
  out.tail = (grpc_linked_mdelem *)&(metadata[count - 1].internal_data);
  return out;
}

/* Copy the contents of a byte buffer into stream ops */
static void copy_byte_buffer_to_stream_ops(grpc_byte_buffer *byte_buffer,
                                           grpc_stream_op_buffer *sopb) {
  size_t i;

  switch (byte_buffer->type) {
    case GRPC_BB_SLICE_BUFFER:
      for (i = 0; i < byte_buffer->data.slice_buffer.count; i++) {
        gpr_slice slice = byte_buffer->data.slice_buffer.slices[i];
        gpr_slice_ref(slice);
        grpc_sopb_add_slice(sopb, slice);
      }
      break;
  }
}

static int fill_send_ops(grpc_call *call, grpc_transport_op *op) {
  grpc_ioreq_data data;
  grpc_metadata_batch mdb;
  size_t i;
  char status_str[GPR_LTOA_MIN_BUFSIZE];
  GPR_ASSERT(op->send_ops == NULL);

  switch (call->write_state) {
    case WRITE_STATE_INITIAL:
      if (!is_op_live(call, GRPC_IOREQ_SEND_INITIAL_METADATA)) {
        break;
      }
      data = call->request_data[GRPC_IOREQ_SEND_INITIAL_METADATA];
      mdb.list = chain_metadata_from_app(call, data.send_metadata.count,
                                         data.send_metadata.metadata);
      mdb.garbage.head = mdb.garbage.tail = NULL;
      mdb.deadline = call->send_deadline;
      for (i = 0; i < call->send_initial_metadata_count; i++) {
        grpc_metadata_batch_link_head(&mdb, &call->send_initial_metadata[i]);
      }
      grpc_sopb_add_metadata(&call->send_ops, mdb);
      op->send_ops = &call->send_ops;
      call->last_send_contains |= 1 << GRPC_IOREQ_SEND_INITIAL_METADATA;
      call->send_initial_metadata_count = 0;
    /* fall through intended */
    case WRITE_STATE_STARTED:
      if (is_op_live(call, GRPC_IOREQ_SEND_MESSAGE)) {
        data = call->request_data[GRPC_IOREQ_SEND_MESSAGE];
        grpc_sopb_add_begin_message(
            &call->send_ops, grpc_byte_buffer_length(data.send_message), 0);
        copy_byte_buffer_to_stream_ops(data.send_message, &call->send_ops);
        op->send_ops = &call->send_ops;
        call->last_send_contains |= 1 << GRPC_IOREQ_SEND_MESSAGE;
      }
      if (is_op_live(call, GRPC_IOREQ_SEND_CLOSE)) {
        op->is_last_send = 1;
        op->send_ops = &call->send_ops;
        call->last_send_contains |= 1 << GRPC_IOREQ_SEND_CLOSE;
        if (!call->is_client) {
          /* send trailing metadata */
          data = call->request_data[GRPC_IOREQ_SEND_TRAILING_METADATA];
          mdb.list = chain_metadata_from_app(call, data.send_metadata.count,
                                             data.send_metadata.metadata);
          mdb.garbage.head = mdb.garbage.tail = NULL;
          mdb.deadline = gpr_inf_future;
          /* send status */
          /* TODO(ctiller): cache common status values */
          data = call->request_data[GRPC_IOREQ_SEND_STATUS];
          gpr_ltoa(data.send_status.code, status_str);
          grpc_metadata_batch_add_tail(
              &mdb, &call->status_link,
              grpc_mdelem_from_metadata_strings(
                  call->metadata_context,
                  grpc_mdstr_ref(grpc_channel_get_status_string(call->channel)),
                  grpc_mdstr_from_string(call->metadata_context, status_str)));
          if (data.send_status.details) {
            grpc_metadata_batch_add_tail(
                &mdb, &call->details_link,
                grpc_mdelem_from_metadata_strings(
                    call->metadata_context,
                    grpc_mdstr_ref(
                        grpc_channel_get_message_string(call->channel)),
                    grpc_mdstr_from_string(call->metadata_context,
                                           data.send_status.details)));
          }
          grpc_sopb_add_metadata(&call->send_ops, mdb);
        }
      }
      break;
    case WRITE_STATE_WRITE_CLOSED:
      break;
  }
  if (op->send_ops) {
    op->on_done_send = call_on_done_send;
    op->send_user_data = call;
  }
  return op->send_ops != NULL;
}

static grpc_call_error start_ioreq_error(grpc_call *call,
                                         gpr_uint32 mutated_ops,
                                         grpc_call_error ret) {
  size_t i;
  for (i = 0; i < GRPC_IOREQ_OP_COUNT; i++) {
    if (mutated_ops & (1u << i)) {
      call->request_set[i] = REQSET_EMPTY;
    }
  }
  return ret;
}

static void finish_read_ops(grpc_call *call) {
  int empty;

  if (is_op_live(call, GRPC_IOREQ_RECV_MESSAGE)) {
    empty =
        (NULL == (*call->request_data[GRPC_IOREQ_RECV_MESSAGE].recv_message =
                      grpc_bbq_pop(&call->incoming_queue)));
    if (!empty) {
      finish_live_ioreq_op(call, GRPC_IOREQ_RECV_MESSAGE, 1);
      empty = grpc_bbq_empty(&call->incoming_queue);
    }
  } else {
    empty = grpc_bbq_empty(&call->incoming_queue);
  }

  switch (call->read_state) {
    case READ_STATE_STREAM_CLOSED:
      if (empty) {
        finish_ioreq_op(call, GRPC_IOREQ_RECV_CLOSE, 1);
      }
    /* fallthrough */
    case READ_STATE_READ_CLOSED:
      if (empty) {
        finish_ioreq_op(call, GRPC_IOREQ_RECV_MESSAGE, 1);
      }
      finish_ioreq_op(call, GRPC_IOREQ_RECV_STATUS, 1);
      finish_ioreq_op(call, GRPC_IOREQ_RECV_STATUS_DETAILS, 1);
      finish_ioreq_op(call, GRPC_IOREQ_RECV_TRAILING_METADATA, 1);
    /* fallthrough */
    case READ_STATE_GOT_INITIAL_METADATA:
      finish_ioreq_op(call, GRPC_IOREQ_RECV_INITIAL_METADATA, 1);
    /* fallthrough */
    case READ_STATE_INITIAL:
      /* do nothing */
      break;
  }
}

static grpc_call_error start_ioreq(grpc_call *call, const grpc_ioreq *reqs,
                                   size_t nreqs,
                                   grpc_ioreq_completion_func completion,
                                   void *user_data) {
  size_t i;
  gpr_uint32 have_ops = 0;
  grpc_ioreq_op op;
  reqinfo_master *master;
  grpc_ioreq_data data;
  gpr_uint8 set;

  if (nreqs == 0) {
    return GRPC_CALL_OK;
  }

  set = reqs[0].op;

  for (i = 0; i < nreqs; i++) {
    op = reqs[i].op;
    if (call->request_set[op] < GRPC_IOREQ_OP_COUNT) {
      return start_ioreq_error(call, have_ops,
                               GRPC_CALL_ERROR_TOO_MANY_OPERATIONS);
    } else if (call->request_set[op] == REQSET_DONE) {
      return start_ioreq_error(call, have_ops, GRPC_CALL_ERROR_ALREADY_INVOKED);
    }
    data = reqs[i].data;
    if (op == GRPC_IOREQ_SEND_INITIAL_METADATA ||
        op == GRPC_IOREQ_SEND_TRAILING_METADATA) {
      if (!prepare_application_metadata(call, data.send_metadata.count,
                                        data.send_metadata.metadata)) {
        return start_ioreq_error(call, have_ops,
                                 GRPC_CALL_ERROR_INVALID_METADATA);
      }
    }
    have_ops |= 1u << op;

    call->request_data[op] = data;
    call->request_set[op] = set;
  }

  master = &call->masters[set];
  master->success = 1;
  master->need_mask = have_ops;
  master->complete_mask = 0;
  master->on_complete = completion;
  master->user_data = user_data;

  finish_read_ops(call);
  early_out_write_ops(call);

  return GRPC_CALL_OK;
}

grpc_call_error grpc_call_start_ioreq_and_call_back(
    grpc_call *call, const grpc_ioreq *reqs, size_t nreqs,
    grpc_ioreq_completion_func on_complete, void *user_data) {
  grpc_call_error err;
  lock(call);
  err = start_ioreq(call, reqs, nreqs, on_complete, user_data);
  unlock(call);
  return err;
}

void grpc_call_destroy(grpc_call *c) {
  int cancel;
  lock(c);
  if (c->have_alarm) {
    grpc_alarm_cancel(&c->alarm);
    c->have_alarm = 0;
  }
  cancel = c->read_state != READ_STATE_STREAM_CLOSED;
  unlock(c);
  if (cancel) grpc_call_cancel(c);
  GRPC_CALL_INTERNAL_UNREF(c, "destroy", 1);
}

grpc_call_error grpc_call_cancel(grpc_call *call) {
  return grpc_call_cancel_with_status(call, GRPC_STATUS_CANCELLED, "Cancelled");
}

grpc_call_error grpc_call_cancel_with_status(grpc_call *c,
                                             grpc_status_code status,
                                             const char *description) {
  return cancel_with_status(c, status, description, 0);
}

static grpc_call_error cancel_with_status(grpc_call *c, grpc_status_code status,
                                          const char *description,
                                          gpr_uint8 locked) {
  grpc_transport_op op;
  grpc_mdstr *details =
      description ? grpc_mdstr_from_string(c->metadata_context, description)
                  : NULL;
  memset(&op, 0, sizeof(op));
  op.cancel_with_status = status;

  if (locked == 0) {
    lock(c);
  }
  set_status_code(c, STATUS_FROM_API_OVERRIDE, status);
  set_status_details(c, STATUS_FROM_API_OVERRIDE, details);
  if (locked == 0) {
    unlock(c);
  }

  execute_op(c, &op);

  return GRPC_CALL_OK;
}

static void execute_op(grpc_call *call, grpc_transport_op *op) {
  grpc_call_element *elem;
  elem = CALL_ELEM_FROM_CALL(call, 0);
  op->context = call->context;
  elem->filter->start_transport_op(elem, op);
}

grpc_call *grpc_call_from_top_element(grpc_call_element *elem) {
  return CALL_FROM_TOP_ELEM(elem);
}

static void call_alarm(void *arg, int success) {
  grpc_call *call = arg;
  if (success) {
    if (call->is_client) {
      cancel_with_status(call, GRPC_STATUS_DEADLINE_EXCEEDED,
                         "Deadline Exceeded", 0);
    } else {
      grpc_call_cancel(call);
    }
  }
  GRPC_CALL_INTERNAL_UNREF(call, "alarm", 1);
}

static void set_deadline_alarm(grpc_call *call, gpr_timespec deadline) {
  if (call->have_alarm) {
    gpr_log(GPR_ERROR, "Attempt to set deadline alarm twice");
    assert(0);
    return;
  }
  GRPC_CALL_INTERNAL_REF(call, "alarm");
  call->have_alarm = 1;
  grpc_alarm_init(&call->alarm, deadline, call_alarm, call, gpr_now());
}

/* we offset status by a small amount when storing it into transport metadata
   as metadata cannot store a 0 value (which is used as OK for grpc_status_codes
   */
#define STATUS_OFFSET 1
static void destroy_status(void *ignored) {}

static gpr_uint32 decode_status(grpc_mdelem *md) {
  gpr_uint32 status;
  void *user_data = grpc_mdelem_get_user_data(md, destroy_status);
  if (user_data) {
    status = ((gpr_uint32)(gpr_intptr)user_data) - STATUS_OFFSET;
  } else {
    if (!gpr_parse_bytes_to_uint32(grpc_mdstr_as_c_string(md->value),
                                   GPR_SLICE_LENGTH(md->value->slice),
                                   &status)) {
      status = GRPC_STATUS_UNKNOWN; /* could not parse status code */
    }
    grpc_mdelem_set_user_data(md, destroy_status,
                              (void *)(gpr_intptr)(status + STATUS_OFFSET));
  }
  return status;
}

static void recv_metadata(grpc_call *call, grpc_metadata_batch *md) {
  grpc_linked_mdelem *l;
  grpc_metadata_array *dest;
  grpc_metadata *mdusr;
  int is_trailing;
  grpc_mdctx *mdctx = call->metadata_context;

  is_trailing = call->read_state >= READ_STATE_GOT_INITIAL_METADATA;
  for (l = md->list.head; l != NULL; l = l->next) {
    grpc_mdelem *md = l->md;
    grpc_mdstr *key = md->key;
    if (key == grpc_channel_get_status_string(call->channel)) {
      set_status_code(call, STATUS_FROM_WIRE, decode_status(md));
    } else if (key == grpc_channel_get_message_string(call->channel)) {
      set_status_details(call, STATUS_FROM_WIRE, grpc_mdstr_ref(md->value));
    } else {
      dest = &call->buffered_metadata[is_trailing];
      if (dest->count == dest->capacity) {
        dest->capacity = GPR_MAX(dest->capacity + 8, dest->capacity * 2);
        dest->metadata =
            gpr_realloc(dest->metadata, sizeof(grpc_metadata) * dest->capacity);
      }
      mdusr = &dest->metadata[dest->count++];
      mdusr->key = grpc_mdstr_as_c_string(md->key);
      mdusr->value = grpc_mdstr_as_c_string(md->value);
      mdusr->value_length = GPR_SLICE_LENGTH(md->value->slice);
      if (call->owned_metadata_count == call->owned_metadata_capacity) {
        call->owned_metadata_capacity =
            GPR_MAX(call->owned_metadata_capacity + 8,
                    call->owned_metadata_capacity * 2);
        call->owned_metadata =
            gpr_realloc(call->owned_metadata,
                        sizeof(grpc_mdelem *) * call->owned_metadata_capacity);
      }
      call->owned_metadata[call->owned_metadata_count++] = md;
      l->md = 0;
    }
  }
  if (gpr_time_cmp(md->deadline, gpr_inf_future) != 0) {
    set_deadline_alarm(call, md->deadline);
  }
  if (!is_trailing) {
    call->read_state = READ_STATE_GOT_INITIAL_METADATA;
  }

  grpc_mdctx_lock(mdctx);
  for (l = md->list.head; l; l = l->next) {
    if (l->md) grpc_mdctx_locked_mdelem_unref(mdctx, l->md);
  }
  for (l = md->garbage.head; l; l = l->next) {
    grpc_mdctx_locked_mdelem_unref(mdctx, l->md);
  }
  grpc_mdctx_unlock(mdctx);
}

grpc_call_stack *grpc_call_get_call_stack(grpc_call *call) {
  return CALL_STACK_FROM_CALL(call);
}

/*
 * BATCH API IMPLEMENTATION
 */

static void set_status_value_directly(grpc_status_code status, void *dest) {
  *(grpc_status_code *)dest = status;
}

static void set_cancelled_value(grpc_status_code status, void *dest) {
  *(grpc_status_code *)dest = (status != GRPC_STATUS_OK);
}

static void finish_batch(grpc_call *call, int success, void *tag) {
  grpc_cq_end_op(call->cq, tag, call, success);
}

static void finish_batch_with_close(grpc_call *call, int success, void *tag) {
  grpc_cq_end_op(call->cq, tag, call, 1);
}

grpc_call_error grpc_call_start_batch(grpc_call *call, const grpc_op *ops,
                                      size_t nops, void *tag) {
  grpc_ioreq reqs[GRPC_IOREQ_OP_COUNT];
  size_t in;
  size_t out;
  const grpc_op *op;
  grpc_ioreq *req;
  void (*finish_func)(grpc_call *, int, void *) = finish_batch;

  GRPC_CALL_LOG_BATCH(GPR_INFO, call, ops, nops, tag);

  if (nops == 0) {
    grpc_cq_begin_op(call->cq, call);
    grpc_cq_end_op(call->cq, tag, call, 1);
    return GRPC_CALL_OK;
  }

  /* rewrite batch ops into ioreq ops */
  for (in = 0, out = 0; in < nops; in++) {
    op = &ops[in];
    switch (op->op) {
      case GRPC_OP_SEND_INITIAL_METADATA:
        req = &reqs[out++];
        req->op = GRPC_IOREQ_SEND_INITIAL_METADATA;
        req->data.send_metadata.count = op->data.send_initial_metadata.count;
        req->data.send_metadata.metadata =
            op->data.send_initial_metadata.metadata;
        break;
      case GRPC_OP_SEND_MESSAGE:
        req = &reqs[out++];
        req->op = GRPC_IOREQ_SEND_MESSAGE;
        req->data.send_message = op->data.send_message;
        break;
      case GRPC_OP_SEND_CLOSE_FROM_CLIENT:
        if (!call->is_client) {
          return GRPC_CALL_ERROR_NOT_ON_SERVER;
        }
        req = &reqs[out++];
        req->op = GRPC_IOREQ_SEND_CLOSE;
        break;
      case GRPC_OP_SEND_STATUS_FROM_SERVER:
        if (call->is_client) {
          return GRPC_CALL_ERROR_NOT_ON_CLIENT;
        }
        req = &reqs[out++];
        req->op = GRPC_IOREQ_SEND_TRAILING_METADATA;
        req->data.send_metadata.count =
            op->data.send_status_from_server.trailing_metadata_count;
        req->data.send_metadata.metadata =
            op->data.send_status_from_server.trailing_metadata;
        req = &reqs[out++];
        req->op = GRPC_IOREQ_SEND_STATUS;
        req->data.send_status.code = op->data.send_status_from_server.status;
        req->data.send_status.details =
            op->data.send_status_from_server.status_details;
        req = &reqs[out++];
        req->op = GRPC_IOREQ_SEND_CLOSE;
        break;
      case GRPC_OP_RECV_INITIAL_METADATA:
        if (!call->is_client) {
          return GRPC_CALL_ERROR_NOT_ON_SERVER;
        }
        req = &reqs[out++];
        req->op = GRPC_IOREQ_RECV_INITIAL_METADATA;
        req->data.recv_metadata = op->data.recv_initial_metadata;
        break;
      case GRPC_OP_RECV_MESSAGE:
        req = &reqs[out++];
        req->op = GRPC_IOREQ_RECV_MESSAGE;
        req->data.recv_message = op->data.recv_message;
        break;
      case GRPC_OP_RECV_STATUS_ON_CLIENT:
        if (!call->is_client) {
          return GRPC_CALL_ERROR_NOT_ON_SERVER;
        }
        req = &reqs[out++];
        req->op = GRPC_IOREQ_RECV_STATUS;
        req->data.recv_status.set_value = set_status_value_directly;
        req->data.recv_status.user_data = op->data.recv_status_on_client.status;
        req = &reqs[out++];
        req->op = GRPC_IOREQ_RECV_STATUS_DETAILS;
        req->data.recv_status_details.details =
            op->data.recv_status_on_client.status_details;
        req->data.recv_status_details.details_capacity =
            op->data.recv_status_on_client.status_details_capacity;
        req = &reqs[out++];
        req->op = GRPC_IOREQ_RECV_TRAILING_METADATA;
        req->data.recv_metadata =
            op->data.recv_status_on_client.trailing_metadata;
        req = &reqs[out++];
        req->op = GRPC_IOREQ_RECV_CLOSE;
        finish_func = finish_batch_with_close;
        break;
      case GRPC_OP_RECV_CLOSE_ON_SERVER:
        req = &reqs[out++];
        req->op = GRPC_IOREQ_RECV_STATUS;
        req->data.recv_status.set_value = set_cancelled_value;
        req->data.recv_status.user_data =
            op->data.recv_close_on_server.cancelled;
        req = &reqs[out++];
        req->op = GRPC_IOREQ_RECV_CLOSE;
        finish_func = finish_batch_with_close;
        break;
    }
  }

  grpc_cq_begin_op(call->cq, call);

  return grpc_call_start_ioreq_and_call_back(call, reqs, out, finish_func, tag);
}

void grpc_call_context_set(grpc_call *call, grpc_context_index elem,
                           void *value, void (*destroy)(void *value)) {
  if (call->context[elem].destroy) {
    call->context[elem].destroy(call->context[elem].value);
  }
  call->context[elem].value = value;
  call->context[elem].destroy = destroy;
}

void *grpc_call_context_get(grpc_call *call, grpc_context_index elem) {
  return call->context[elem].value;
}

gpr_uint8 grpc_call_is_client(grpc_call *call) { return call->is_client; }<|MERGE_RESOLUTION|>--- conflicted
+++ resolved
@@ -249,12 +249,9 @@
 static grpc_call_error cancel_with_status(grpc_call *c, grpc_status_code status,
                                           const char *description,
                                           gpr_uint8 locked);
-<<<<<<< HEAD
 
 static void lock(grpc_call *call);
 static void unlock(grpc_call *call);
-=======
->>>>>>> 3d67c7cf
 
 grpc_call *grpc_call_create(grpc_channel *channel, grpc_completion_queue *cq,
                             const void *server_transport_data,
