/*
 *
 * Copyright 2017 gRPC authors.
 *
 * Licensed under the Apache License, Version 2.0 (the "License");
 * you may not use this file except in compliance with the License.
 * You may obtain a copy of the License at
 *
 *     http://www.apache.org/licenses/LICENSE-2.0
 *
 * Unless required by applicable law or agreed to in writing, software
 * distributed under the License is distributed on an "AS IS" BASIS,
 * WITHOUT WARRANTIES OR CONDITIONS OF ANY KIND, either express or implied.
 * See the License for the specific language governing permissions and
 * limitations under the License.
 *
 */

#include "src/core/lib/iomgr/port.h"

/* This polling engine is only relevant on linux kernels supporting epoll() */
#ifdef GRPC_LINUX_EPOLL

#include "src/core/lib/iomgr/ev_epollex_linux.h"

#include <assert.h>
#include <errno.h>
#include <limits.h>
#include <poll.h>
#include <pthread.h>
#include <string.h>
#include <sys/socket.h>
#include <unistd.h>

#include <grpc/support/alloc.h>
#include <grpc/support/log.h>
#include <grpc/support/string_util.h>
#include <grpc/support/tls.h>
#include <grpc/support/useful.h>

<<<<<<< HEAD
#include "src/core/lib/iomgr/block_annotate.h"
=======
#include "src/core/lib/debug/stats.h"
>>>>>>> b2b9a0ff
#include "src/core/lib/iomgr/ev_posix.h"
#include "src/core/lib/iomgr/iomgr_internal.h"
#include "src/core/lib/iomgr/is_epollexclusive_available.h"
#include "src/core/lib/iomgr/lockfree_event.h"
#include "src/core/lib/iomgr/sys_epoll_wrapper.h"
#include "src/core/lib/iomgr/timer.h"
#include "src/core/lib/iomgr/wakeup_fd_posix.h"
#include "src/core/lib/profiling/timers.h"
#include "src/core/lib/support/spinlock.h"

/*******************************************************************************
 * Polling object
 */

typedef enum {
  PO_POLLING_GROUP,
  PO_POLLSET_SET,
  PO_POLLSET,
  PO_FD, /* ordering is important: we always want to lock pollsets before fds:
            this guarantees that using an fd as a pollable is safe */
  PO_EMPTY_POLLABLE,
  PO_COUNT
} polling_obj_type;

typedef struct polling_obj polling_obj;
typedef struct polling_group polling_group;

struct polling_obj {
  gpr_mu mu;
  polling_obj_type type;
  polling_group *group;
  struct polling_obj *next;
  struct polling_obj *prev;
};

struct polling_group {
  polling_obj po;
  gpr_refcount refs;
};

static void po_init(polling_obj *po, polling_obj_type type);
static void po_destroy(polling_obj *po);
static void po_join(grpc_exec_ctx *exec_ctx, polling_obj *a, polling_obj *b);
static int po_cmp(polling_obj *a, polling_obj *b);

static void pg_create(grpc_exec_ctx *exec_ctx, polling_obj **initial_po,
                      size_t initial_po_count);
static polling_group *pg_ref(polling_group *pg);
static void pg_unref(polling_group *pg);
static void pg_merge(grpc_exec_ctx *exec_ctx, polling_group *a,
                     polling_group *b);
static void pg_join(grpc_exec_ctx *exec_ctx, polling_group *pg,
                    polling_obj *po);

/*******************************************************************************
 * pollable Declarations
 */

typedef struct pollable {
  polling_obj po;
  int epfd;
  grpc_wakeup_fd wakeup;
  grpc_pollset_worker *root_worker;
} pollable;

static const char *polling_obj_type_string(polling_obj_type t) {
  switch (t) {
    case PO_POLLING_GROUP:
      return "polling_group";
    case PO_POLLSET_SET:
      return "pollset_set";
    case PO_POLLSET:
      return "pollset";
    case PO_FD:
      return "fd";
    case PO_EMPTY_POLLABLE:
      return "empty_pollable";
    case PO_COUNT:
      return "<invalid:count>";
  }
  return "<invalid>";
}

static char *pollable_desc(pollable *p) {
  char *out;
  gpr_asprintf(&out, "type=%s group=%p epfd=%d wakeup=%d",
               polling_obj_type_string(p->po.type), p->po.group, p->epfd,
               p->wakeup.read_fd);
  return out;
}

static pollable g_empty_pollable;

static void pollable_init(pollable *p, polling_obj_type type);
static void pollable_destroy(pollable *p);
/* ensure that p->epfd, p->wakeup are initialized; p->po.mu must be held */
static grpc_error *pollable_materialize(pollable *p);

/*******************************************************************************
 * Fd Declarations
 */

struct grpc_fd {
  pollable pollable;
  int fd;
  /* refst format:
       bit 0    : 1=Active / 0=Orphaned
       bits 1-n : refcount
     Ref/Unref by two to avoid altering the orphaned bit */
  gpr_atm refst;

  /* The fd is either closed or we relinquished control of it. In either
     cases, this indicates that the 'fd' on this structure is no longer
     valid */
  gpr_mu orphaned_mu;
  bool orphaned;

  gpr_atm read_closure;
  gpr_atm write_closure;

  struct grpc_fd *freelist_next;
  grpc_closure *on_done_closure;

  /* The pollset that last noticed that the fd is readable. The actual type
   * stored in this is (grpc_pollset *) */
  gpr_atm read_notifier_pollset;

  grpc_iomgr_object iomgr_object;
};

static void fd_global_init(void);
static void fd_global_shutdown(void);

/*******************************************************************************
 * Pollset Declarations
 */

typedef struct pollset_worker_link {
  grpc_pollset_worker *next;
  grpc_pollset_worker *prev;
} pollset_worker_link;

typedef enum {
  PWL_POLLSET,
  PWL_POLLABLE,
  POLLSET_WORKER_LINK_COUNT
} pollset_worker_links;

struct grpc_pollset_worker {
  bool kicked;
  bool initialized_cv;
  pollset_worker_link links[POLLSET_WORKER_LINK_COUNT];
  gpr_cv cv;
  grpc_pollset *pollset;
  pollable *pollable;
};

#define MAX_EPOLL_EVENTS 100
#define MAX_EPOLL_EVENTS_HANDLED_EACH_POLL_CALL 5

struct grpc_pollset {
  pollable pollable;
  pollable *current_pollable;
  int kick_alls_pending;
  bool kicked_without_poller;
  grpc_closure *shutdown_closure;
  grpc_pollset_worker *root_worker;

  int event_cursor;
  int event_count;
  struct epoll_event events[MAX_EPOLL_EVENTS];
};

/*******************************************************************************
 * Pollset-set Declarations
 */
struct grpc_pollset_set {
  polling_obj po;
};

/*******************************************************************************
 * Common helpers
 */

static bool append_error(grpc_error **composite, grpc_error *error,
                         const char *desc) {
  if (error == GRPC_ERROR_NONE) return true;
  if (*composite == GRPC_ERROR_NONE) {
    *composite = GRPC_ERROR_CREATE_FROM_COPIED_STRING(desc);
  }
  *composite = grpc_error_add_child(*composite, error);
  return false;
}

/*******************************************************************************
 * Fd Definitions
 */

/* We need to keep a freelist not because of any concerns of malloc performance
 * but instead so that implementations with multiple threads in (for example)
 * epoll_wait deal with the race between pollset removal and incoming poll
 * notifications.
 *
 * The problem is that the poller ultimately holds a reference to this
 * object, so it is very difficult to know when is safe to free it, at least
 * without some expensive synchronization.
 *
 * If we keep the object freelisted, in the worst case losing this race just
 * becomes a spurious read notification on a reused fd.
 */

/* The alarm system needs to be able to wakeup 'some poller' sometimes
 * (specifically when a new alarm needs to be triggered earlier than the next
 * alarm 'epoch'). This wakeup_fd gives us something to alert on when such a
 * case occurs. */

static grpc_fd *fd_freelist = NULL;
static gpr_mu fd_freelist_mu;

#ifndef NDEBUG
#define REF_BY(fd, n, reason) ref_by(fd, n, reason, __FILE__, __LINE__)
#define UNREF_BY(ec, fd, n, reason) \
  unref_by(ec, fd, n, reason, __FILE__, __LINE__)
static void ref_by(grpc_fd *fd, int n, const char *reason, const char *file,
                   int line) {
  if (GRPC_TRACER_ON(grpc_trace_fd_refcount)) {
    gpr_log(GPR_DEBUG,
            "FD %d %p   ref %d %" PRIdPTR " -> %" PRIdPTR " [%s; %s:%d]",
            fd->fd, fd, n, gpr_atm_no_barrier_load(&fd->refst),
            gpr_atm_no_barrier_load(&fd->refst) + n, reason, file, line);
  }
#else
#define REF_BY(fd, n, reason) ref_by(fd, n)
#define UNREF_BY(ec, fd, n, reason) unref_by(ec, fd, n)
static void ref_by(grpc_fd *fd, int n) {
#endif
  GPR_ASSERT(gpr_atm_no_barrier_fetch_add(&fd->refst, n) > 0);
}

static void fd_destroy(grpc_exec_ctx *exec_ctx, void *arg, grpc_error *error) {
  grpc_fd *fd = arg;
  /* Add the fd to the freelist */
  grpc_iomgr_unregister_object(&fd->iomgr_object);
  pollable_destroy(&fd->pollable);
  gpr_mu_destroy(&fd->orphaned_mu);
  gpr_mu_lock(&fd_freelist_mu);
  fd->freelist_next = fd_freelist;
  fd_freelist = fd;

  grpc_lfev_destroy(&fd->read_closure);
  grpc_lfev_destroy(&fd->write_closure);

  gpr_mu_unlock(&fd_freelist_mu);
}

#ifndef NDEBUG
static void unref_by(grpc_exec_ctx *exec_ctx, grpc_fd *fd, int n,
                     const char *reason, const char *file, int line) {
  if (GRPC_TRACER_ON(grpc_trace_fd_refcount)) {
    gpr_log(GPR_DEBUG,
            "FD %d %p unref %d %" PRIdPTR " -> %" PRIdPTR " [%s; %s:%d]",
            fd->fd, fd, n, gpr_atm_no_barrier_load(&fd->refst),
            gpr_atm_no_barrier_load(&fd->refst) - n, reason, file, line);
  }
#else
static void unref_by(grpc_exec_ctx *exec_ctx, grpc_fd *fd, int n) {
#endif
  gpr_atm old = gpr_atm_full_fetch_add(&fd->refst, -n);
  if (old == n) {
    GRPC_CLOSURE_SCHED(exec_ctx, GRPC_CLOSURE_CREATE(fd_destroy, fd,
                                                     grpc_schedule_on_exec_ctx),
                       GRPC_ERROR_NONE);
  } else {
    GPR_ASSERT(old > n);
  }
}

static void fd_global_init(void) { gpr_mu_init(&fd_freelist_mu); }

static void fd_global_shutdown(void) {
  gpr_mu_lock(&fd_freelist_mu);
  gpr_mu_unlock(&fd_freelist_mu);
  while (fd_freelist != NULL) {
    grpc_fd *fd = fd_freelist;
    fd_freelist = fd_freelist->freelist_next;
    gpr_free(fd);
  }
  gpr_mu_destroy(&fd_freelist_mu);
}

static grpc_fd *fd_create(int fd, const char *name) {
  grpc_fd *new_fd = NULL;

  gpr_mu_lock(&fd_freelist_mu);
  if (fd_freelist != NULL) {
    new_fd = fd_freelist;
    fd_freelist = fd_freelist->freelist_next;
  }
  gpr_mu_unlock(&fd_freelist_mu);

  if (new_fd == NULL) {
    new_fd = gpr_malloc(sizeof(grpc_fd));
  }

  pollable_init(&new_fd->pollable, PO_FD);

  gpr_atm_rel_store(&new_fd->refst, (gpr_atm)1);
  new_fd->fd = fd;
  gpr_mu_init(&new_fd->orphaned_mu);
  new_fd->orphaned = false;
  grpc_lfev_init(&new_fd->read_closure);
  grpc_lfev_init(&new_fd->write_closure);
  gpr_atm_no_barrier_store(&new_fd->read_notifier_pollset, (gpr_atm)NULL);

  new_fd->freelist_next = NULL;
  new_fd->on_done_closure = NULL;

  char *fd_name;
  gpr_asprintf(&fd_name, "%s fd=%d", name, fd);
  grpc_iomgr_register_object(&new_fd->iomgr_object, fd_name);
#ifndef NDEBUG
  if (GRPC_TRACER_ON(grpc_trace_fd_refcount)) {
    gpr_log(GPR_DEBUG, "FD %d %p create %s", fd, new_fd, fd_name);
  }
#endif
  gpr_free(fd_name);
  return new_fd;
}

static int fd_wrapped_fd(grpc_fd *fd) {
  int ret_fd = -1;
  gpr_mu_lock(&fd->orphaned_mu);
  if (!fd->orphaned) {
    ret_fd = fd->fd;
  }
  gpr_mu_unlock(&fd->orphaned_mu);

  return ret_fd;
}

static void fd_orphan(grpc_exec_ctx *exec_ctx, grpc_fd *fd,
                      grpc_closure *on_done, int *release_fd,
                      bool already_closed, const char *reason) {
  bool is_fd_closed = already_closed;
  grpc_error *error = GRPC_ERROR_NONE;

  gpr_mu_lock(&fd->pollable.po.mu);
  gpr_mu_lock(&fd->orphaned_mu);
  fd->on_done_closure = on_done;

  /* If release_fd is not NULL, we should be relinquishing control of the file
     descriptor fd->fd (but we still own the grpc_fd structure). */
  if (release_fd != NULL) {
    *release_fd = fd->fd;
  } else if (!is_fd_closed) {
    close(fd->fd);
    is_fd_closed = true;
  }

  fd->orphaned = true;

  if (!is_fd_closed) {
    gpr_log(GPR_DEBUG, "TODO: handle fd removal?");
  }

  /* Remove the active status but keep referenced. We want this grpc_fd struct
     to be alive (and not added to freelist) until the end of this function */
  REF_BY(fd, 1, reason);

  GRPC_CLOSURE_SCHED(exec_ctx, fd->on_done_closure, GRPC_ERROR_REF(error));

  gpr_mu_unlock(&fd->orphaned_mu);
  gpr_mu_unlock(&fd->pollable.po.mu);
  UNREF_BY(exec_ctx, fd, 2, reason); /* Drop the reference */
  GRPC_LOG_IF_ERROR("fd_orphan", GRPC_ERROR_REF(error));
  GRPC_ERROR_UNREF(error);
}

static grpc_pollset *fd_get_read_notifier_pollset(grpc_exec_ctx *exec_ctx,
                                                  grpc_fd *fd) {
  gpr_atm notifier = gpr_atm_acq_load(&fd->read_notifier_pollset);
  return (grpc_pollset *)notifier;
}

static bool fd_is_shutdown(grpc_fd *fd) {
  return grpc_lfev_is_shutdown(&fd->read_closure);
}

/* Might be called multiple times */
static void fd_shutdown(grpc_exec_ctx *exec_ctx, grpc_fd *fd, grpc_error *why) {
  if (grpc_lfev_set_shutdown(exec_ctx, &fd->read_closure,
                             GRPC_ERROR_REF(why))) {
    shutdown(fd->fd, SHUT_RDWR);
    grpc_lfev_set_shutdown(exec_ctx, &fd->write_closure, GRPC_ERROR_REF(why));
  }
  GRPC_ERROR_UNREF(why);
}

static void fd_notify_on_read(grpc_exec_ctx *exec_ctx, grpc_fd *fd,
                              grpc_closure *closure) {
  grpc_lfev_notify_on(exec_ctx, &fd->read_closure, closure, "read");
}

static void fd_notify_on_write(grpc_exec_ctx *exec_ctx, grpc_fd *fd,
                               grpc_closure *closure) {
  grpc_lfev_notify_on(exec_ctx, &fd->write_closure, closure, "write");
}

/*******************************************************************************
 * Pollable Definitions
 */

static void pollable_init(pollable *p, polling_obj_type type) {
  po_init(&p->po, type);
  p->root_worker = NULL;
  p->epfd = -1;
}

static void pollable_destroy(pollable *p) {
  po_destroy(&p->po);
  if (p->epfd != -1) {
    close(p->epfd);
    grpc_wakeup_fd_destroy(&p->wakeup);
  }
}

/* ensure that p->epfd, p->wakeup are initialized; p->po.mu must be held */
static grpc_error *pollable_materialize(pollable *p) {
  if (p->epfd == -1) {
    int new_epfd = epoll_create1(EPOLL_CLOEXEC);
    if (new_epfd < 0) {
      return GRPC_OS_ERROR(errno, "epoll_create1");
    }
    grpc_error *err = grpc_wakeup_fd_init(&p->wakeup);
    if (err != GRPC_ERROR_NONE) {
      close(new_epfd);
      return err;
    }
    struct epoll_event ev = {.events = (uint32_t)(EPOLLIN | EPOLLET),
                             .data.ptr = (void *)(1 | (intptr_t)&p->wakeup)};
    if (epoll_ctl(new_epfd, EPOLL_CTL_ADD, p->wakeup.read_fd, &ev) != 0) {
      err = GRPC_OS_ERROR(errno, "epoll_ctl");
      close(new_epfd);
      grpc_wakeup_fd_destroy(&p->wakeup);
      return err;
    }

    p->epfd = new_epfd;
  }
  return GRPC_ERROR_NONE;
}

/* pollable must be materialized */
static grpc_error *pollable_add_fd(pollable *p, grpc_fd *fd) {
  grpc_error *error = GRPC_ERROR_NONE;
  static const char *err_desc = "pollable_add_fd";
  const int epfd = p->epfd;
  GPR_ASSERT(epfd != -1);

  if (GRPC_TRACER_ON(grpc_polling_trace)) {
    gpr_log(GPR_DEBUG, "add fd %p (%d) to pollable %p", fd, fd->fd, p);
  }

  gpr_mu_lock(&fd->orphaned_mu);
  if (fd->orphaned) {
    gpr_mu_unlock(&fd->orphaned_mu);
    return GRPC_ERROR_NONE;
  }
  struct epoll_event ev_fd = {
      .events = (uint32_t)(EPOLLET | EPOLLIN | EPOLLOUT | EPOLLEXCLUSIVE),
      .data.ptr = fd};
  if (epoll_ctl(epfd, EPOLL_CTL_ADD, fd->fd, &ev_fd) != 0) {
    switch (errno) {
      case EEXIST:
        break;
      default:
        append_error(&error, GRPC_OS_ERROR(errno, "epoll_ctl"), err_desc);
    }
  }
  gpr_mu_unlock(&fd->orphaned_mu);

  return error;
}

/*******************************************************************************
 * Pollset Definitions
 */

GPR_TLS_DECL(g_current_thread_pollset);
GPR_TLS_DECL(g_current_thread_worker);

/* Global state management */
static grpc_error *pollset_global_init(void) {
  gpr_tls_init(&g_current_thread_pollset);
  gpr_tls_init(&g_current_thread_worker);
  pollable_init(&g_empty_pollable, PO_EMPTY_POLLABLE);
  return GRPC_ERROR_NONE;
}

static void pollset_global_shutdown(void) {
  pollable_destroy(&g_empty_pollable);
  gpr_tls_destroy(&g_current_thread_pollset);
  gpr_tls_destroy(&g_current_thread_worker);
}

static void pollset_maybe_finish_shutdown(grpc_exec_ctx *exec_ctx,
                                          grpc_pollset *pollset) {
  if (pollset->shutdown_closure != NULL && pollset->root_worker == NULL &&
      pollset->kick_alls_pending == 0) {
    GRPC_CLOSURE_SCHED(exec_ctx, pollset->shutdown_closure, GRPC_ERROR_NONE);
    pollset->shutdown_closure = NULL;
  }
}

static void do_kick_all(grpc_exec_ctx *exec_ctx, void *arg,
                        grpc_error *error_unused) {
  grpc_error *error = GRPC_ERROR_NONE;
  grpc_pollset *pollset = arg;
  gpr_mu_lock(&pollset->pollable.po.mu);
  if (pollset->root_worker != NULL) {
    grpc_pollset_worker *worker = pollset->root_worker;
    do {
      if (worker->pollable != &pollset->pollable) {
        gpr_mu_lock(&worker->pollable->po.mu);
      }
      if (worker->initialized_cv && worker != pollset->root_worker) {
        if (GRPC_TRACER_ON(grpc_polling_trace)) {
          gpr_log(GPR_DEBUG, "PS:%p kickall_via_cv %p (pollable %p vs %p)",
                  pollset, worker, &pollset->pollable, worker->pollable);
        }
        worker->kicked = true;
        gpr_cv_signal(&worker->cv);
      } else {
        if (GRPC_TRACER_ON(grpc_polling_trace)) {
          gpr_log(GPR_DEBUG, "PS:%p kickall_via_wakeup %p (pollable %p vs %p)",
                  pollset, worker, &pollset->pollable, worker->pollable);
        }
        append_error(&error, grpc_wakeup_fd_wakeup(&worker->pollable->wakeup),
                     "pollset_shutdown");
      }
      if (worker->pollable != &pollset->pollable) {
        gpr_mu_unlock(&worker->pollable->po.mu);
      }

      worker = worker->links[PWL_POLLSET].next;
    } while (worker != pollset->root_worker);
  }
  pollset->kick_alls_pending--;
  pollset_maybe_finish_shutdown(exec_ctx, pollset);
  gpr_mu_unlock(&pollset->pollable.po.mu);
  GRPC_LOG_IF_ERROR("kick_all", error);
}

static void pollset_kick_all(grpc_exec_ctx *exec_ctx, grpc_pollset *pollset) {
  pollset->kick_alls_pending++;
  GRPC_CLOSURE_SCHED(exec_ctx, GRPC_CLOSURE_CREATE(do_kick_all, pollset,
                                                   grpc_schedule_on_exec_ctx),
                     GRPC_ERROR_NONE);
}

static grpc_error *pollset_kick_inner(grpc_pollset *pollset, pollable *p,
                                      grpc_pollset_worker *specific_worker) {
  if (GRPC_TRACER_ON(grpc_polling_trace)) {
    gpr_log(GPR_DEBUG,
            "PS:%p kick %p tls_pollset=%p tls_worker=%p "
            "root_worker=(pollset:%p pollable:%p)",
            p, specific_worker, (void *)gpr_tls_get(&g_current_thread_pollset),
            (void *)gpr_tls_get(&g_current_thread_worker), pollset->root_worker,
            p->root_worker);
  }
  if (specific_worker == NULL) {
    if (gpr_tls_get(&g_current_thread_pollset) != (intptr_t)pollset) {
      if (pollset->root_worker == NULL) {
        if (GRPC_TRACER_ON(grpc_polling_trace)) {
          gpr_log(GPR_DEBUG, "PS:%p kicked_any_without_poller", p);
        }
        pollset->kicked_without_poller = true;
        return GRPC_ERROR_NONE;
      } else {
        if (GRPC_TRACER_ON(grpc_polling_trace)) {
          gpr_log(GPR_DEBUG, "PS:%p kicked_any_via_wakeup_fd", p);
        }
        grpc_error *err = pollable_materialize(p);
        if (err != GRPC_ERROR_NONE) return err;
        return grpc_wakeup_fd_wakeup(&p->wakeup);
      }
    } else {
      if (GRPC_TRACER_ON(grpc_polling_trace)) {
        gpr_log(GPR_DEBUG, "PS:%p kicked_any_but_awake", p);
      }
      return GRPC_ERROR_NONE;
    }
  } else if (specific_worker->kicked) {
    if (GRPC_TRACER_ON(grpc_polling_trace)) {
      gpr_log(GPR_DEBUG, "PS:%p kicked_specific_but_already_kicked", p);
    }
    return GRPC_ERROR_NONE;
  } else if (gpr_tls_get(&g_current_thread_worker) ==
             (intptr_t)specific_worker) {
    if (GRPC_TRACER_ON(grpc_polling_trace)) {
      gpr_log(GPR_DEBUG, "PS:%p kicked_specific_but_awake", p);
    }
    specific_worker->kicked = true;
    return GRPC_ERROR_NONE;
  } else if (specific_worker == p->root_worker) {
    if (GRPC_TRACER_ON(grpc_polling_trace)) {
      gpr_log(GPR_DEBUG, "PS:%p kicked_specific_via_wakeup_fd", p);
    }
    grpc_error *err = pollable_materialize(p);
    if (err != GRPC_ERROR_NONE) return err;
    specific_worker->kicked = true;
    return grpc_wakeup_fd_wakeup(&p->wakeup);
  } else {
    if (GRPC_TRACER_ON(grpc_polling_trace)) {
      gpr_log(GPR_DEBUG, "PS:%p kicked_specific_via_cv", p);
    }
    specific_worker->kicked = true;
    gpr_cv_signal(&specific_worker->cv);
    return GRPC_ERROR_NONE;
  }
}

/* p->po.mu must be held before calling this function */
static grpc_error *pollset_kick(grpc_pollset *pollset,
                                grpc_pollset_worker *specific_worker) {
  pollable *p = pollset->current_pollable;
  if (p != &pollset->pollable) {
    gpr_mu_lock(&p->po.mu);
  }
  grpc_error *error = pollset_kick_inner(pollset, p, specific_worker);
  if (p != &pollset->pollable) {
    gpr_mu_unlock(&p->po.mu);
  }
  return error;
}

static void pollset_init(grpc_pollset *pollset, gpr_mu **mu) {
  pollable_init(&pollset->pollable, PO_POLLSET);
  pollset->current_pollable = &g_empty_pollable;
  pollset->kicked_without_poller = false;
  pollset->shutdown_closure = NULL;
  pollset->root_worker = NULL;
  *mu = &pollset->pollable.po.mu;
}

static int poll_deadline_to_millis_timeout(grpc_exec_ctx *exec_ctx,
                                           grpc_millis millis) {
  if (millis == GRPC_MILLIS_INF_FUTURE) return -1;
  grpc_millis delta = millis - grpc_exec_ctx_now(exec_ctx);
  if (delta > INT_MAX)
    return INT_MAX;
  else if (delta < 0)
    return 0;
  else
    return (int)delta;
}

static void fd_become_readable(grpc_exec_ctx *exec_ctx, grpc_fd *fd,
                               grpc_pollset *notifier) {
  grpc_lfev_set_ready(exec_ctx, &fd->read_closure, "read");

  /* Note, it is possible that fd_become_readable might be called twice with
     different 'notifier's when an fd becomes readable and it is in two epoll
     sets (This can happen briefly during polling island merges). In such cases
     it does not really matter which notifer is set as the read_notifier_pollset
     (They would both point to the same polling island anyway) */
  /* Use release store to match with acquire load in fd_get_read_notifier */
  gpr_atm_rel_store(&fd->read_notifier_pollset, (gpr_atm)notifier);
}

static void fd_become_writable(grpc_exec_ctx *exec_ctx, grpc_fd *fd) {
  grpc_lfev_set_ready(exec_ctx, &fd->write_closure, "write");
}

static grpc_error *fd_become_pollable_locked(grpc_fd *fd) {
  grpc_error *error = GRPC_ERROR_NONE;
  static const char *err_desc = "fd_become_pollable";
  if (append_error(&error, pollable_materialize(&fd->pollable), err_desc)) {
    append_error(&error, pollable_add_fd(&fd->pollable, fd), err_desc);
  }
  return error;
}

/* pollset->po.mu lock must be held by the caller before calling this */
static void pollset_shutdown(grpc_exec_ctx *exec_ctx, grpc_pollset *pollset,
                             grpc_closure *closure) {
  GPR_ASSERT(pollset->shutdown_closure == NULL);
  pollset->shutdown_closure = closure;
  pollset_kick_all(exec_ctx, pollset);
  pollset_maybe_finish_shutdown(exec_ctx, pollset);
}

static bool pollset_is_pollable_fd(grpc_pollset *pollset, pollable *p) {
  return p != &g_empty_pollable && p != &pollset->pollable;
}

static grpc_error *pollset_process_events(grpc_exec_ctx *exec_ctx,
                                          grpc_pollset *pollset, bool drain) {
  static const char *err_desc = "pollset_process_events";
  grpc_error *error = GRPC_ERROR_NONE;
  for (int i = 0; (drain || i < MAX_EPOLL_EVENTS_HANDLED_EACH_POLL_CALL) &&
                  pollset->event_cursor != pollset->event_count;
       i++) {
    int n = pollset->event_cursor++;
    struct epoll_event *ev = &pollset->events[n];
    void *data_ptr = ev->data.ptr;
    if (1 & (intptr_t)data_ptr) {
      if (GRPC_TRACER_ON(grpc_polling_trace)) {
        gpr_log(GPR_DEBUG, "PS:%p got pollset_wakeup %p", pollset, data_ptr);
      }
      append_error(&error, grpc_wakeup_fd_consume_wakeup(
                               (void *)((~(intptr_t)1) & (intptr_t)data_ptr)),
                   err_desc);
    } else {
      grpc_fd *fd = (grpc_fd *)data_ptr;
      bool cancel = (ev->events & (EPOLLERR | EPOLLHUP)) != 0;
      bool read_ev = (ev->events & (EPOLLIN | EPOLLPRI)) != 0;
      bool write_ev = (ev->events & EPOLLOUT) != 0;
      if (GRPC_TRACER_ON(grpc_polling_trace)) {
        gpr_log(GPR_DEBUG,
                "PS:%p got fd %p: cancel=%d read=%d "
                "write=%d",
                pollset, fd, cancel, read_ev, write_ev);
      }
      if (read_ev || cancel) {
        fd_become_readable(exec_ctx, fd, pollset);
      }
      if (write_ev || cancel) {
        fd_become_writable(exec_ctx, fd);
      }
    }
  }

  return error;
}

/* pollset_shutdown is guaranteed to be called before pollset_destroy. */
static void pollset_destroy(grpc_exec_ctx *exec_ctx, grpc_pollset *pollset) {
  pollable_destroy(&pollset->pollable);
  if (pollset_is_pollable_fd(pollset, pollset->current_pollable)) {
    UNREF_BY(exec_ctx, (grpc_fd *)pollset->current_pollable, 2,
             "pollset_pollable");
  }
  GRPC_LOG_IF_ERROR("pollset_process_events",
                    pollset_process_events(exec_ctx, pollset, true));
}

static grpc_error *pollset_epoll(grpc_exec_ctx *exec_ctx, grpc_pollset *pollset,
                                 pollable *p, grpc_millis deadline) {
  int timeout = poll_deadline_to_millis_timeout(exec_ctx, deadline);

  if (GRPC_TRACER_ON(grpc_polling_trace)) {
    char *desc = pollable_desc(p);
    gpr_log(GPR_DEBUG, "PS:%p poll %p[%s] for %dms", pollset, p, desc, timeout);
    gpr_free(desc);
  }

  if (timeout != 0) {
    GRPC_SCHEDULING_START_BLOCKING_REGION;
  }
  int r;
  do {
    GRPC_STATS_INC_SYSCALL_POLL(exec_ctx);
    r = epoll_wait(p->epfd, pollset->events, MAX_EPOLL_EVENTS, timeout);
  } while (r < 0 && errno == EINTR);
  if (timeout != 0) {
    GRPC_SCHEDULING_END_BLOCKING_REGION_WITH_EXEC_CTX(exec_ctx);
  }

  if (r < 0) return GRPC_OS_ERROR(errno, "epoll_wait");

  if (GRPC_TRACER_ON(grpc_polling_trace)) {
    gpr_log(GPR_DEBUG, "PS:%p poll %p got %d events", pollset, p, r);
  }

  pollset->event_cursor = 0;
  pollset->event_count = r;

  return GRPC_ERROR_NONE;
}

/* Return true if first in list */
static bool worker_insert(grpc_pollset_worker **root, pollset_worker_links link,
                          grpc_pollset_worker *worker) {
  if (*root == NULL) {
    *root = worker;
    worker->links[link].next = worker->links[link].prev = worker;
    return true;
  } else {
    worker->links[link].next = *root;
    worker->links[link].prev = worker->links[link].next->links[link].prev;
    worker->links[link].next->links[link].prev = worker;
    worker->links[link].prev->links[link].next = worker;
    return false;
  }
}

/* Return true if last in list */
typedef enum { EMPTIED, NEW_ROOT, REMOVED } worker_remove_result;

static worker_remove_result worker_remove(grpc_pollset_worker **root,
                                          pollset_worker_links link,
                                          grpc_pollset_worker *worker) {
  if (worker == *root) {
    if (worker == worker->links[link].next) {
      *root = NULL;
      return EMPTIED;
    } else {
      *root = worker->links[link].next;
      worker->links[link].prev->links[link].next = worker->links[link].next;
      worker->links[link].next->links[link].prev = worker->links[link].prev;
      return NEW_ROOT;
    }
  } else {
    worker->links[link].prev->links[link].next = worker->links[link].next;
    worker->links[link].next->links[link].prev = worker->links[link].prev;
    return REMOVED;
  }
}

/* Return true if this thread should poll */
static bool begin_worker(grpc_exec_ctx *exec_ctx, grpc_pollset *pollset,
                         grpc_pollset_worker *worker,
                         grpc_pollset_worker **worker_hdl,
                         grpc_millis deadline) {
  bool do_poll = true;
  if (worker_hdl != NULL) *worker_hdl = worker;
  worker->initialized_cv = false;
  worker->kicked = false;
  worker->pollset = pollset;
  worker->pollable = pollset->current_pollable;

  if (pollset_is_pollable_fd(pollset, worker->pollable)) {
    REF_BY((grpc_fd *)worker->pollable, 2, "one_poll");
  }

  worker_insert(&pollset->root_worker, PWL_POLLSET, worker);
  if (!worker_insert(&worker->pollable->root_worker, PWL_POLLABLE, worker)) {
    worker->initialized_cv = true;
    gpr_cv_init(&worker->cv);
    if (worker->pollable != &pollset->pollable) {
      gpr_mu_unlock(&pollset->pollable.po.mu);
    }
    if (GRPC_TRACER_ON(grpc_polling_trace) &&
        worker->pollable->root_worker != worker) {
      gpr_log(GPR_DEBUG, "PS:%p wait %p w=%p for %dms", pollset,
              worker->pollable, worker,
              poll_deadline_to_millis_timeout(exec_ctx, deadline));
    }
    while (do_poll && worker->pollable->root_worker != worker) {
      if (gpr_cv_wait(&worker->cv, &worker->pollable->po.mu,
                      grpc_millis_to_timespec(deadline, GPR_CLOCK_REALTIME))) {
        if (GRPC_TRACER_ON(grpc_polling_trace)) {
          gpr_log(GPR_DEBUG, "PS:%p timeout_wait %p w=%p", pollset,
                  worker->pollable, worker);
        }
        do_poll = false;
      } else if (worker->kicked) {
        if (GRPC_TRACER_ON(grpc_polling_trace)) {
          gpr_log(GPR_DEBUG, "PS:%p wakeup %p w=%p", pollset, worker->pollable,
                  worker);
        }
        do_poll = false;
      } else if (GRPC_TRACER_ON(grpc_polling_trace) &&
                 worker->pollable->root_worker != worker) {
        gpr_log(GPR_DEBUG, "PS:%p spurious_wakeup %p w=%p", pollset,
                worker->pollable, worker);
      }
    }
    if (worker->pollable != &pollset->pollable) {
      gpr_mu_unlock(&worker->pollable->po.mu);
      gpr_mu_lock(&pollset->pollable.po.mu);
      gpr_mu_lock(&worker->pollable->po.mu);
    }
    grpc_exec_ctx_invalidate_now(exec_ctx);
  }

  return do_poll && pollset->shutdown_closure == NULL &&
         pollset->current_pollable == worker->pollable;
}

static void end_worker(grpc_exec_ctx *exec_ctx, grpc_pollset *pollset,
                       grpc_pollset_worker *worker,
                       grpc_pollset_worker **worker_hdl) {
  if (NEW_ROOT ==
      worker_remove(&worker->pollable->root_worker, PWL_POLLABLE, worker)) {
    gpr_cv_signal(&worker->pollable->root_worker->cv);
  }
  if (worker->initialized_cv) {
    gpr_cv_destroy(&worker->cv);
  }
  if (pollset_is_pollable_fd(pollset, worker->pollable)) {
    UNREF_BY(exec_ctx, (grpc_fd *)worker->pollable, 2, "one_poll");
  }
  if (EMPTIED == worker_remove(&pollset->root_worker, PWL_POLLSET, worker)) {
    pollset_maybe_finish_shutdown(exec_ctx, pollset);
  }
}

/* pollset->po.mu lock must be held by the caller before calling this.
   The function pollset_work() may temporarily release the lock (pollset->po.mu)
   during the course of its execution but it will always re-acquire the lock and
   ensure that it is held by the time the function returns */
static grpc_error *pollset_work(grpc_exec_ctx *exec_ctx, grpc_pollset *pollset,
                                grpc_pollset_worker **worker_hdl,
                                grpc_millis deadline) {
  grpc_pollset_worker worker;
  if (0 && GRPC_TRACER_ON(grpc_polling_trace)) {
    gpr_log(GPR_DEBUG, "PS:%p work hdl=%p worker=%p now=%" PRIdPTR
                       " deadline=%" PRIdPTR " kwp=%d root_worker=%p",
            pollset, worker_hdl, &worker, grpc_exec_ctx_now(exec_ctx), deadline,
            pollset->kicked_without_poller, pollset->root_worker);
  }
  grpc_error *error = GRPC_ERROR_NONE;
  static const char *err_desc = "pollset_work";
  if (pollset->kicked_without_poller) {
    pollset->kicked_without_poller = false;
    return GRPC_ERROR_NONE;
  }
  if (pollset->current_pollable != &pollset->pollable) {
    gpr_mu_lock(&pollset->current_pollable->po.mu);
  }
  if (begin_worker(exec_ctx, pollset, &worker, worker_hdl, deadline)) {
    gpr_tls_set(&g_current_thread_pollset, (intptr_t)pollset);
    gpr_tls_set(&g_current_thread_worker, (intptr_t)&worker);
    GPR_ASSERT(!pollset->shutdown_closure);
    append_error(&error, pollable_materialize(worker.pollable), err_desc);
    if (worker.pollable != &pollset->pollable) {
      gpr_mu_unlock(&worker.pollable->po.mu);
    }
    gpr_mu_unlock(&pollset->pollable.po.mu);
    if (pollset->event_cursor == pollset->event_count) {
      append_error(&error,
                   pollset_epoll(exec_ctx, pollset, worker.pollable, deadline),
                   err_desc);
    }
    append_error(&error, pollset_process_events(exec_ctx, pollset, false),
                 err_desc);
    gpr_mu_lock(&pollset->pollable.po.mu);
    if (worker.pollable != &pollset->pollable) {
      gpr_mu_lock(&worker.pollable->po.mu);
    }
    gpr_tls_set(&g_current_thread_pollset, 0);
    gpr_tls_set(&g_current_thread_worker, 0);
    pollset_maybe_finish_shutdown(exec_ctx, pollset);
  }
  end_worker(exec_ctx, pollset, &worker, worker_hdl);
  if (worker.pollable != &pollset->pollable) {
    gpr_mu_unlock(&worker.pollable->po.mu);
  }
  if (grpc_exec_ctx_has_work(exec_ctx)) {
    gpr_mu_unlock(&pollset->pollable.po.mu);
    grpc_exec_ctx_flush(exec_ctx);
    gpr_mu_lock(&pollset->pollable.po.mu);
  }
  return error;
}

static void unref_fd_no_longer_poller(grpc_exec_ctx *exec_ctx, void *arg,
                                      grpc_error *error) {
  grpc_fd *fd = arg;
  UNREF_BY(exec_ctx, fd, 2, "pollset_pollable");
}

/* expects pollsets locked, flag whether fd is locked or not */
static grpc_error *pollset_add_fd_locked(grpc_exec_ctx *exec_ctx,
                                         grpc_pollset *pollset, grpc_fd *fd,
                                         bool fd_locked) {
  static const char *err_desc = "pollset_add_fd";
  grpc_error *error = GRPC_ERROR_NONE;
  if (pollset->current_pollable == &g_empty_pollable) {
    if (GRPC_TRACER_ON(grpc_polling_trace)) {
      gpr_log(GPR_DEBUG,
              "PS:%p add fd %p; transition pollable from empty to fd", pollset,
              fd);
    }
    /* empty pollable --> single fd pollable */
    pollset_kick_all(exec_ctx, pollset);
    pollset->current_pollable = &fd->pollable;
    if (!fd_locked) gpr_mu_lock(&fd->pollable.po.mu);
    append_error(&error, fd_become_pollable_locked(fd), err_desc);
    if (!fd_locked) gpr_mu_unlock(&fd->pollable.po.mu);
    REF_BY(fd, 2, "pollset_pollable");
  } else if (pollset->current_pollable == &pollset->pollable) {
    if (GRPC_TRACER_ON(grpc_polling_trace)) {
      gpr_log(GPR_DEBUG, "PS:%p add fd %p; already multipolling", pollset, fd);
    }
    append_error(&error, pollable_add_fd(pollset->current_pollable, fd),
                 err_desc);
  } else if (pollset->current_pollable != &fd->pollable) {
    grpc_fd *had_fd = (grpc_fd *)pollset->current_pollable;
    if (GRPC_TRACER_ON(grpc_polling_trace)) {
      gpr_log(GPR_DEBUG,
              "PS:%p add fd %p; transition pollable from fd %p to multipoller",
              pollset, fd, had_fd);
    }
    /* Introduce a spurious completion.
       If we do not, then it may be that the fd-specific epoll set consumed
       a completion without being polled, leading to a missed edge going up. */
    grpc_lfev_set_ready(exec_ctx, &had_fd->read_closure, "read");
    grpc_lfev_set_ready(exec_ctx, &had_fd->write_closure, "write");
    pollset_kick_all(exec_ctx, pollset);
    pollset->current_pollable = &pollset->pollable;
    if (append_error(&error, pollable_materialize(&pollset->pollable),
                     err_desc)) {
      pollable_add_fd(&pollset->pollable, had_fd);
      pollable_add_fd(&pollset->pollable, fd);
    }
    GRPC_CLOSURE_SCHED(exec_ctx,
                       GRPC_CLOSURE_CREATE(unref_fd_no_longer_poller, had_fd,
                                           grpc_schedule_on_exec_ctx),
                       GRPC_ERROR_NONE);
  }
  return error;
}

static void pollset_add_fd(grpc_exec_ctx *exec_ctx, grpc_pollset *pollset,
                           grpc_fd *fd) {
  gpr_mu_lock(&pollset->pollable.po.mu);
  grpc_error *error = pollset_add_fd_locked(exec_ctx, pollset, fd, false);
  gpr_mu_unlock(&pollset->pollable.po.mu);
  GRPC_LOG_IF_ERROR("pollset_add_fd", error);
}

/*******************************************************************************
 * Pollset-set Definitions
 */

static grpc_pollset_set *pollset_set_create(void) {
  grpc_pollset_set *pss = gpr_zalloc(sizeof(*pss));
  po_init(&pss->po, PO_POLLSET_SET);
  return pss;
}

static void pollset_set_destroy(grpc_exec_ctx *exec_ctx,
                                grpc_pollset_set *pss) {
  po_destroy(&pss->po);
  gpr_free(pss);
}

static void pollset_set_add_fd(grpc_exec_ctx *exec_ctx, grpc_pollset_set *pss,
                               grpc_fd *fd) {
  po_join(exec_ctx, &pss->po, &fd->pollable.po);
}

static void pollset_set_del_fd(grpc_exec_ctx *exec_ctx, grpc_pollset_set *pss,
                               grpc_fd *fd) {}

static void pollset_set_add_pollset(grpc_exec_ctx *exec_ctx,
                                    grpc_pollset_set *pss, grpc_pollset *ps) {
  po_join(exec_ctx, &pss->po, &ps->pollable.po);
}

static void pollset_set_del_pollset(grpc_exec_ctx *exec_ctx,
                                    grpc_pollset_set *pss, grpc_pollset *ps) {}

static void pollset_set_add_pollset_set(grpc_exec_ctx *exec_ctx,
                                        grpc_pollset_set *bag,
                                        grpc_pollset_set *item) {
  po_join(exec_ctx, &bag->po, &item->po);
}

static void pollset_set_del_pollset_set(grpc_exec_ctx *exec_ctx,
                                        grpc_pollset_set *bag,
                                        grpc_pollset_set *item) {}

static void po_init(polling_obj *po, polling_obj_type type) {
  gpr_mu_init(&po->mu);
  po->type = type;
  po->group = NULL;
  po->next = po;
  po->prev = po;
}

static polling_group *pg_lock_latest(polling_group *pg) {
  /* assumes pg unlocked; consumes ref, returns ref */
  gpr_mu_lock(&pg->po.mu);
  while (pg->po.group != NULL) {
    polling_group *new_pg = pg_ref(pg->po.group);
    gpr_mu_unlock(&pg->po.mu);
    pg_unref(pg);
    pg = new_pg;
    gpr_mu_lock(&pg->po.mu);
  }
  return pg;
}

static void po_destroy(polling_obj *po) {
  if (po->group != NULL) {
    polling_group *pg = pg_lock_latest(po->group);
    po->prev->next = po->next;
    po->next->prev = po->prev;
    gpr_mu_unlock(&pg->po.mu);
    pg_unref(pg);
  }
  gpr_mu_destroy(&po->mu);
}

static polling_group *pg_ref(polling_group *pg) {
  gpr_ref(&pg->refs);
  return pg;
}

static void pg_unref(polling_group *pg) {
  if (gpr_unref(&pg->refs)) {
    po_destroy(&pg->po);
    gpr_free(pg);
  }
}

static int po_cmp(polling_obj *a, polling_obj *b) {
  if (a == b) return 0;
  if (a->type < b->type) return -1;
  if (a->type > b->type) return 1;
  if (a < b) return -1;
  assert(a > b);
  return 1;
}

static void po_join(grpc_exec_ctx *exec_ctx, polling_obj *a, polling_obj *b) {
  switch (po_cmp(a, b)) {
    case 0:
      return;
    case 1:
      GPR_SWAP(polling_obj *, a, b);
    /* fall through */
    case -1:
      gpr_mu_lock(&a->mu);
      gpr_mu_lock(&b->mu);

      if (a->group == NULL) {
        if (b->group == NULL) {
          polling_obj *initial_po[] = {a, b};
          pg_create(exec_ctx, initial_po, GPR_ARRAY_SIZE(initial_po));
          gpr_mu_unlock(&a->mu);
          gpr_mu_unlock(&b->mu);
        } else {
          polling_group *b_group = pg_ref(b->group);
          gpr_mu_unlock(&b->mu);
          gpr_mu_unlock(&a->mu);
          pg_join(exec_ctx, b_group, a);
        }
      } else if (b->group == NULL) {
        polling_group *a_group = pg_ref(a->group);
        gpr_mu_unlock(&a->mu);
        gpr_mu_unlock(&b->mu);
        pg_join(exec_ctx, a_group, b);
      } else if (a->group == b->group) {
        /* nothing to do */
        gpr_mu_unlock(&a->mu);
        gpr_mu_unlock(&b->mu);
      } else {
        polling_group *a_group = pg_ref(a->group);
        polling_group *b_group = pg_ref(b->group);
        gpr_mu_unlock(&a->mu);
        gpr_mu_unlock(&b->mu);
        pg_merge(exec_ctx, a_group, b_group);
      }
  }
}

static void pg_notify(grpc_exec_ctx *exec_ctx, polling_obj *a, polling_obj *b) {
  if (a->type == PO_FD && b->type == PO_POLLSET) {
    pollset_add_fd_locked(exec_ctx, (grpc_pollset *)b, (grpc_fd *)a, true);
  } else if (a->type == PO_POLLSET && b->type == PO_FD) {
    pollset_add_fd_locked(exec_ctx, (grpc_pollset *)a, (grpc_fd *)b, true);
  }
}

static void pg_broadcast(grpc_exec_ctx *exec_ctx, polling_group *from,
                         polling_group *to) {
  for (polling_obj *a = from->po.next; a != &from->po; a = a->next) {
    for (polling_obj *b = to->po.next; b != &to->po; b = b->next) {
      if (po_cmp(a, b) < 0) {
        gpr_mu_lock(&a->mu);
        gpr_mu_lock(&b->mu);
      } else {
        GPR_ASSERT(po_cmp(a, b) != 0);
        gpr_mu_lock(&b->mu);
        gpr_mu_lock(&a->mu);
      }
      pg_notify(exec_ctx, a, b);
      gpr_mu_unlock(&a->mu);
      gpr_mu_unlock(&b->mu);
    }
  }
}

static void pg_create(grpc_exec_ctx *exec_ctx, polling_obj **initial_po,
                      size_t initial_po_count) {
  /* assumes all polling objects in initial_po are locked */
  polling_group *pg = gpr_malloc(sizeof(*pg));
  po_init(&pg->po, PO_POLLING_GROUP);
  gpr_ref_init(&pg->refs, (int)initial_po_count);
  for (size_t i = 0; i < initial_po_count; i++) {
    GPR_ASSERT(initial_po[i]->group == NULL);
    initial_po[i]->group = pg;
  }
  for (size_t i = 1; i < initial_po_count; i++) {
    initial_po[i]->prev = initial_po[i - 1];
  }
  for (size_t i = 0; i < initial_po_count - 1; i++) {
    initial_po[i]->next = initial_po[i + 1];
  }
  initial_po[0]->prev = &pg->po;
  initial_po[initial_po_count - 1]->next = &pg->po;
  pg->po.next = initial_po[0];
  pg->po.prev = initial_po[initial_po_count - 1];
  for (size_t i = 1; i < initial_po_count; i++) {
    for (size_t j = 0; j < i; j++) {
      pg_notify(exec_ctx, initial_po[i], initial_po[j]);
    }
  }
}

static void pg_join(grpc_exec_ctx *exec_ctx, polling_group *pg,
                    polling_obj *po) {
  /* assumes neither pg nor po are locked; consumes one ref to pg */
  pg = pg_lock_latest(pg);
  /* pg locked */
  for (polling_obj *existing = pg->po.next /* skip pg - it's just a stub */;
       existing != &pg->po; existing = existing->next) {
    if (po_cmp(po, existing) < 0) {
      gpr_mu_lock(&po->mu);
      gpr_mu_lock(&existing->mu);
    } else {
      GPR_ASSERT(po_cmp(po, existing) != 0);
      gpr_mu_lock(&existing->mu);
      gpr_mu_lock(&po->mu);
    }
    /* pg, po, existing locked */
    if (po->group != NULL) {
      gpr_mu_unlock(&pg->po.mu);
      polling_group *po_group = pg_ref(po->group);
      gpr_mu_unlock(&po->mu);
      gpr_mu_unlock(&existing->mu);
      pg_merge(exec_ctx, pg, po_group);
      /* early exit: polling obj picked up a group during joining: we needed
         to do a full merge */
      return;
    }
    pg_notify(exec_ctx, po, existing);
    gpr_mu_unlock(&po->mu);
    gpr_mu_unlock(&existing->mu);
  }
  gpr_mu_lock(&po->mu);
  if (po->group != NULL) {
    gpr_mu_unlock(&pg->po.mu);
    polling_group *po_group = pg_ref(po->group);
    gpr_mu_unlock(&po->mu);
    pg_merge(exec_ctx, pg, po_group);
    /* early exit: polling obj picked up a group during joining: we needed
       to do a full merge */
    return;
  }
  po->group = pg;
  po->next = &pg->po;
  po->prev = pg->po.prev;
  po->prev->next = po->next->prev = po;
  gpr_mu_unlock(&pg->po.mu);
  gpr_mu_unlock(&po->mu);
}

static void pg_merge(grpc_exec_ctx *exec_ctx, polling_group *a,
                     polling_group *b) {
  for (;;) {
    if (a == b) {
      pg_unref(a);
      pg_unref(b);
      return;
    }
    if (a > b) GPR_SWAP(polling_group *, a, b);
    gpr_mu_lock(&a->po.mu);
    gpr_mu_lock(&b->po.mu);
    if (a->po.group != NULL) {
      polling_group *m2 = pg_ref(a->po.group);
      gpr_mu_unlock(&a->po.mu);
      gpr_mu_unlock(&b->po.mu);
      pg_unref(a);
      a = m2;
    } else if (b->po.group != NULL) {
      polling_group *m2 = pg_ref(b->po.group);
      gpr_mu_unlock(&a->po.mu);
      gpr_mu_unlock(&b->po.mu);
      pg_unref(b);
      b = m2;
    } else {
      break;
    }
  }
  polling_group **unref = NULL;
  size_t unref_count = 0;
  size_t unref_cap = 0;
  b->po.group = a;
  pg_broadcast(exec_ctx, a, b);
  pg_broadcast(exec_ctx, b, a);
  while (b->po.next != &b->po) {
    polling_obj *po = b->po.next;
    gpr_mu_lock(&po->mu);
    if (unref_count == unref_cap) {
      unref_cap = GPR_MAX(8, 3 * unref_cap / 2);
      unref = gpr_realloc(unref, unref_cap * sizeof(*unref));
    }
    unref[unref_count++] = po->group;
    po->group = pg_ref(a);
    // unlink from b
    po->prev->next = po->next;
    po->next->prev = po->prev;
    // link to a
    po->next = &a->po;
    po->prev = a->po.prev;
    po->next->prev = po->prev->next = po;
    gpr_mu_unlock(&po->mu);
  }
  gpr_mu_unlock(&a->po.mu);
  gpr_mu_unlock(&b->po.mu);
  for (size_t i = 0; i < unref_count; i++) {
    pg_unref(unref[i]);
  }
  gpr_free(unref);
  pg_unref(b);
}

/*******************************************************************************
 * Event engine binding
 */

static void shutdown_engine(void) {
  fd_global_shutdown();
  pollset_global_shutdown();
}

static const grpc_event_engine_vtable vtable = {
    .pollset_size = sizeof(grpc_pollset),

    .fd_create = fd_create,
    .fd_wrapped_fd = fd_wrapped_fd,
    .fd_orphan = fd_orphan,
    .fd_shutdown = fd_shutdown,
    .fd_is_shutdown = fd_is_shutdown,
    .fd_notify_on_read = fd_notify_on_read,
    .fd_notify_on_write = fd_notify_on_write,
    .fd_get_read_notifier_pollset = fd_get_read_notifier_pollset,

    .pollset_init = pollset_init,
    .pollset_shutdown = pollset_shutdown,
    .pollset_destroy = pollset_destroy,
    .pollset_work = pollset_work,
    .pollset_kick = pollset_kick,
    .pollset_add_fd = pollset_add_fd,

    .pollset_set_create = pollset_set_create,
    .pollset_set_destroy = pollset_set_destroy,
    .pollset_set_add_pollset = pollset_set_add_pollset,
    .pollset_set_del_pollset = pollset_set_del_pollset,
    .pollset_set_add_pollset_set = pollset_set_add_pollset_set,
    .pollset_set_del_pollset_set = pollset_set_del_pollset_set,
    .pollset_set_add_fd = pollset_set_add_fd,
    .pollset_set_del_fd = pollset_set_del_fd,

    .shutdown_engine = shutdown_engine,
};

const grpc_event_engine_vtable *grpc_init_epollex_linux(
    bool explicitly_requested) {
  if (!grpc_has_wakeup_fd()) {
    return NULL;
  }

  if (!grpc_is_epollexclusive_available()) {
    return NULL;
  }

  fd_global_init();

  if (!GRPC_LOG_IF_ERROR("pollset_global_init", pollset_global_init())) {
    pollset_global_shutdown();
    fd_global_shutdown();
    return NULL;
  }

  return &vtable;
}

#else /* defined(GRPC_LINUX_EPOLL) */
#if defined(GRPC_POSIX_SOCKET)
#include "src/core/lib/iomgr/ev_posix.h"
/* If GRPC_LINUX_EPOLL is not defined, it means epoll is not available. Return
 * NULL */
const grpc_event_engine_vtable *grpc_init_epollex_linux(
    bool explicitly_requested) {
  return NULL;
}
#endif /* defined(GRPC_POSIX_SOCKET) */

#endif /* !defined(GRPC_LINUX_EPOLL) */<|MERGE_RESOLUTION|>--- conflicted
+++ resolved
@@ -38,12 +38,8 @@
 #include <grpc/support/tls.h>
 #include <grpc/support/useful.h>
 
-<<<<<<< HEAD
+#include "src/core/lib/debug/stats.h"
 #include "src/core/lib/iomgr/block_annotate.h"
-=======
-#include "src/core/lib/debug/stats.h"
->>>>>>> b2b9a0ff
-#include "src/core/lib/iomgr/ev_posix.h"
 #include "src/core/lib/iomgr/iomgr_internal.h"
 #include "src/core/lib/iomgr/is_epollexclusive_available.h"
 #include "src/core/lib/iomgr/lockfree_event.h"
@@ -56,14 +52,13 @@
 /*******************************************************************************
  * Polling object
  */
-
 typedef enum {
   PO_POLLING_GROUP,
   PO_POLLSET_SET,
   PO_POLLSET,
-  PO_FD, /* ordering is important: we always want to lock pollsets before fds:
-            this guarantees that using an fd as a pollable is safe */
-  PO_EMPTY_POLLABLE,
+  PO_FD,
+  /* ordering is important: we always want to lock pollsets before fds:
+            this guarantees that using an fd as a pollable is safe */ PO_EMPTY_POLLABLE,
   PO_COUNT
 } polling_obj_type;
 
