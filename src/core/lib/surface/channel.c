/*
 *
 * Copyright 2015, Google Inc.
 * All rights reserved.
 *
 * Redistribution and use in source and binary forms, with or without
 * modification, are permitted provided that the following conditions are
 * met:
 *
 *     * Redistributions of source code must retain the above copyright
 * notice, this list of conditions and the following disclaimer.
 *     * Redistributions in binary form must reproduce the above
 * copyright notice, this list of conditions and the following disclaimer
 * in the documentation and/or other materials provided with the
 * distribution.
 *     * Neither the name of Google Inc. nor the names of its
 * contributors may be used to endorse or promote products derived from
 * this software without specific prior written permission.
 *
 * THIS SOFTWARE IS PROVIDED BY THE COPYRIGHT HOLDERS AND CONTRIBUTORS
 * "AS IS" AND ANY EXPRESS OR IMPLIED WARRANTIES, INCLUDING, BUT NOT
 * LIMITED TO, THE IMPLIED WARRANTIES OF MERCHANTABILITY AND FITNESS FOR
 * A PARTICULAR PURPOSE ARE DISCLAIMED. IN NO EVENT SHALL THE COPYRIGHT
 * OWNER OR CONTRIBUTORS BE LIABLE FOR ANY DIRECT, INDIRECT, INCIDENTAL,
 * SPECIAL, EXEMPLARY, OR CONSEQUENTIAL DAMAGES (INCLUDING, BUT NOT
 * LIMITED TO, PROCUREMENT OF SUBSTITUTE GOODS OR SERVICES; LOSS OF USE,
 * DATA, OR PROFITS; OR BUSINESS INTERRUPTION) HOWEVER CAUSED AND ON ANY
 * THEORY OF LIABILITY, WHETHER IN CONTRACT, STRICT LIABILITY, OR TORT
 * (INCLUDING NEGLIGENCE OR OTHERWISE) ARISING IN ANY WAY OUT OF THE USE
 * OF THIS SOFTWARE, EVEN IF ADVISED OF THE POSSIBILITY OF SUCH DAMAGE.
 *
 */

#include "src/core/lib/surface/channel.h"

#include <stdlib.h>
#include <string.h>

#include <grpc/compression.h>
#include <grpc/support/alloc.h>
#include <grpc/support/log.h>
#include <grpc/support/string_util.h>

#include "src/core/lib/channel/channel_args.h"
#include "src/core/lib/iomgr/iomgr.h"
#include "src/core/lib/support/string.h"
#include "src/core/lib/surface/api_trace.h"
#include "src/core/lib/surface/call.h"
#include "src/core/lib/surface/channel_init.h"
#include "src/core/lib/transport/static_metadata.h"

/** Cache grpc-status: X mdelems for X = 0..NUM_CACHED_STATUS_ELEMS.
 *  Avoids needing to take a metadata context lock for sending status
 *  if the status code is <= NUM_CACHED_STATUS_ELEMS.
 *  Sized to allow the most commonly used codes to fit in
 *  (OK, Cancelled, Unknown). */
#define NUM_CACHED_STATUS_ELEMS 3

typedef struct registered_call {
  grpc_mdelem path;
  grpc_mdelem authority;
  struct registered_call *next;
} registered_call;

struct grpc_channel {
  int is_client;
  grpc_compression_options compression_options;
  grpc_mdelem default_authority;

  gpr_mu registered_call_mu;
  registered_call *registered_calls;

  char *target;
};

#define CHANNEL_STACK_FROM_CHANNEL(c) ((grpc_channel_stack *)((c) + 1))
#define CHANNEL_FROM_CHANNEL_STACK(channel_stack) \
  (((grpc_channel *)(channel_stack)) - 1)
#define CHANNEL_FROM_TOP_ELEM(top_elem) \
  CHANNEL_FROM_CHANNEL_STACK(grpc_channel_stack_from_top_element(top_elem))

static void destroy_channel(grpc_exec_ctx *exec_ctx, void *arg,
                            grpc_error *error);

grpc_channel *grpc_channel_create(grpc_exec_ctx *exec_ctx, const char *target,
                                  const grpc_channel_args *input_args,
                                  grpc_channel_stack_type channel_stack_type,
                                  grpc_transport *optional_transport) {
  grpc_channel_stack_builder *builder = grpc_channel_stack_builder_create();
  grpc_channel_stack_builder_set_channel_arguments(exec_ctx, builder,
                                                   input_args);
  grpc_channel_stack_builder_set_target(builder, target);
  grpc_channel_stack_builder_set_transport(builder, optional_transport);
  if (!grpc_channel_init_create_stack(exec_ctx, builder, channel_stack_type)) {
    grpc_channel_stack_builder_destroy(exec_ctx, builder);
    return NULL;
  }
  grpc_channel_args *args = grpc_channel_args_copy(
      grpc_channel_stack_builder_get_channel_arguments(builder));
  grpc_channel *channel;
  grpc_error *error = grpc_channel_stack_builder_finish(
      exec_ctx, builder, sizeof(grpc_channel), 1, destroy_channel, NULL,
      (void **)&channel);
  if (error != GRPC_ERROR_NONE) {
    const char *msg = grpc_error_string(error);
    gpr_log(GPR_ERROR, "channel stack builder failed: %s", msg);
    grpc_error_free_string(msg);
    GRPC_ERROR_UNREF(error);
    goto done;
  }

  memset(channel, 0, sizeof(*channel));
  channel->target = gpr_strdup(target);
  channel->is_client = grpc_channel_stack_type_is_client(channel_stack_type);
  gpr_mu_init(&channel->registered_call_mu);
  channel->registered_calls = NULL;

  grpc_compression_options_init(&channel->compression_options);
<<<<<<< HEAD
  if (args) {
    for (size_t i = 0; i < args->num_args; i++) {
      if (0 == strcmp(args->args[i].key, GRPC_ARG_DEFAULT_AUTHORITY)) {
        if (args->args[i].type != GRPC_ARG_STRING) {
          gpr_log(GPR_ERROR, "%s ignored: it must be a string",
                  GRPC_ARG_DEFAULT_AUTHORITY);
        } else {
          if (!GRPC_MDISNULL(channel->default_authority)) {
            /* setting this takes precedence over anything else */
            GRPC_MDELEM_UNREF(exec_ctx, channel->default_authority);
          }
          channel->default_authority = grpc_mdelem_from_slices(
              exec_ctx, GRPC_MDSTR_AUTHORITY,
              grpc_slice_intern(
                  grpc_slice_from_static_string(args->args[i].value.string)));
=======

  for (size_t i = 0; i < args->num_args; i++) {
    if (0 == strcmp(args->args[i].key, GRPC_ARG_DEFAULT_AUTHORITY)) {
      if (args->args[i].type != GRPC_ARG_STRING) {
        gpr_log(GPR_ERROR, "%s ignored: it must be a string",
                GRPC_ARG_DEFAULT_AUTHORITY);
      } else {
        if (channel->default_authority) {
          /* setting this takes precedence over anything else */
          GRPC_MDELEM_UNREF(exec_ctx, channel->default_authority);
>>>>>>> 702f93d3
        }
        channel->default_authority = grpc_mdelem_from_strings(
            exec_ctx, ":authority", args->args[i].value.string);
      }
    } else if (0 ==
               strcmp(args->args[i].key, GRPC_SSL_TARGET_NAME_OVERRIDE_ARG)) {
      if (args->args[i].type != GRPC_ARG_STRING) {
        gpr_log(GPR_ERROR, "%s ignored: it must be a string",
                GRPC_SSL_TARGET_NAME_OVERRIDE_ARG);
      } else {
        if (channel->default_authority) {
          /* other ways of setting this (notably ssl) take precedence */
          gpr_log(GPR_ERROR,
                  "%s ignored: default host already set some other way",
                  GRPC_SSL_TARGET_NAME_OVERRIDE_ARG);
        } else {
<<<<<<< HEAD
          if (!GRPC_MDISNULL(channel->default_authority)) {
            /* other ways of setting this (notably ssl) take precedence */
            gpr_log(GPR_ERROR,
                    "%s ignored: default host already set some other way",
                    GRPC_SSL_TARGET_NAME_OVERRIDE_ARG);
          } else {
            channel->default_authority = grpc_mdelem_from_slices(
                exec_ctx, GRPC_MDSTR_AUTHORITY,
                grpc_slice_intern(
                    grpc_slice_from_static_string(args->args[i].value.string)));
          }
=======
          channel->default_authority = grpc_mdelem_from_strings(
              exec_ctx, ":authority", args->args[i].value.string);
>>>>>>> 702f93d3
        }
      }
    } else if (0 == strcmp(args->args[i].key,
                           GRPC_COMPRESSION_CHANNEL_DEFAULT_LEVEL)) {
      channel->compression_options.default_level.is_set = true;
      GPR_ASSERT(args->args[i].value.integer >= 0 &&
                 args->args[i].value.integer < GRPC_COMPRESS_LEVEL_COUNT);
      channel->compression_options.default_level.level =
          (grpc_compression_level)args->args[i].value.integer;
    } else if (0 == strcmp(args->args[i].key,
                           GRPC_COMPRESSION_CHANNEL_DEFAULT_ALGORITHM)) {
      channel->compression_options.default_algorithm.is_set = true;
      GPR_ASSERT(args->args[i].value.integer >= 0 &&
                 args->args[i].value.integer < GRPC_COMPRESS_ALGORITHMS_COUNT);
      channel->compression_options.default_algorithm.algorithm =
          (grpc_compression_algorithm)args->args[i].value.integer;
    } else if (0 ==
               strcmp(args->args[i].key,
                      GRPC_COMPRESSION_CHANNEL_ENABLED_ALGORITHMS_BITSET)) {
      channel->compression_options.enabled_algorithms_bitset =
          (uint32_t)args->args[i].value.integer |
          0x1; /* always support no compression */
    }
  }

done:
  grpc_channel_args_destroy(exec_ctx, args);
  return channel;
}

char *grpc_channel_get_target(grpc_channel *channel) {
  GRPC_API_TRACE("grpc_channel_get_target(channel=%p)", 1, (channel));
  return gpr_strdup(channel->target);
}

void grpc_channel_get_info(grpc_channel *channel,
                           const grpc_channel_info *channel_info) {
  grpc_exec_ctx exec_ctx = GRPC_EXEC_CTX_INIT;
  grpc_channel_element *elem =
      grpc_channel_stack_element(CHANNEL_STACK_FROM_CHANNEL(channel), 0);
  elem->filter->get_channel_info(&exec_ctx, elem, channel_info);
  grpc_exec_ctx_finish(&exec_ctx);
}

static grpc_call *grpc_channel_create_call_internal(
    grpc_exec_ctx *exec_ctx, grpc_channel *channel, grpc_call *parent_call,
    uint32_t propagation_mask, grpc_completion_queue *cq,
    grpc_pollset_set *pollset_set_alternative, grpc_mdelem path_mdelem,
    grpc_mdelem authority_mdelem, gpr_timespec deadline) {
  grpc_mdelem send_metadata[2];
  size_t num_metadata = 0;

  GPR_ASSERT(channel->is_client);
  GPR_ASSERT(!(cq != NULL && pollset_set_alternative != NULL));

  send_metadata[num_metadata++] = path_mdelem;
  if (!GRPC_MDISNULL(authority_mdelem)) {
    send_metadata[num_metadata++] = authority_mdelem;
  } else if (!GRPC_MDISNULL(channel->default_authority)) {
    send_metadata[num_metadata++] = GRPC_MDELEM_REF(channel->default_authority);
  }

  grpc_call_create_args args;
  memset(&args, 0, sizeof(args));
  args.channel = channel;
  args.parent_call = parent_call;
  args.propagation_mask = propagation_mask;
  args.cq = cq;
  args.pollset_set_alternative = pollset_set_alternative;
  args.server_transport_data = NULL;
  args.add_initial_metadata = send_metadata;
  args.add_initial_metadata_count = num_metadata;
  args.send_deadline = deadline;

  grpc_call *call;
  GRPC_LOG_IF_ERROR("call_create", grpc_call_create(exec_ctx, &args, &call));
  return call;
}

grpc_call *grpc_channel_create_call(grpc_channel *channel,
                                    grpc_call *parent_call,
                                    uint32_t propagation_mask,
                                    grpc_completion_queue *cq,
                                    grpc_slice method, const grpc_slice *host,
                                    gpr_timespec deadline, void *reserved) {
  GPR_ASSERT(!reserved);
  grpc_exec_ctx exec_ctx = GRPC_EXEC_CTX_INIT;
  grpc_call *call = grpc_channel_create_call_internal(
      &exec_ctx, channel, parent_call, propagation_mask, cq, NULL,
      grpc_mdelem_from_slices(&exec_ctx, GRPC_MDSTR_PATH,
                              grpc_slice_ref(method)),
      host != NULL ? grpc_mdelem_from_slices(&exec_ctx, GRPC_MDSTR_AUTHORITY,
                                             grpc_slice_ref(*host))
                   : GRPC_MDNULL,
      deadline);
  grpc_exec_ctx_finish(&exec_ctx);
  return call;
}

grpc_call *grpc_channel_create_pollset_set_call(
    grpc_exec_ctx *exec_ctx, grpc_channel *channel, grpc_call *parent_call,
    uint32_t propagation_mask, grpc_pollset_set *pollset_set, grpc_slice method,
    const grpc_slice *host, gpr_timespec deadline, void *reserved) {
  GPR_ASSERT(!reserved);
  return grpc_channel_create_call_internal(
      exec_ctx, channel, parent_call, propagation_mask, NULL, pollset_set,
      grpc_mdelem_from_slices(exec_ctx, GRPC_MDSTR_PATH,
                              grpc_slice_ref(method)),
      host != NULL ? grpc_mdelem_from_slices(exec_ctx, GRPC_MDSTR_AUTHORITY,
                                             grpc_slice_ref(*host))
                   : GRPC_MDNULL,
      deadline);
}

void *grpc_channel_register_call(grpc_channel *channel, const char *method,
                                 const char *host, void *reserved) {
  registered_call *rc = gpr_malloc(sizeof(registered_call));
  GRPC_API_TRACE(
      "grpc_channel_register_call(channel=%p, method=%s, host=%s, reserved=%p)",
      4, (channel, method, host, reserved));
  GPR_ASSERT(!reserved);
  grpc_exec_ctx exec_ctx = GRPC_EXEC_CTX_INIT;

  rc->path = grpc_mdelem_from_slices(
      &exec_ctx, GRPC_MDSTR_PATH,
      grpc_slice_intern(grpc_slice_from_static_string(method)));
  rc->authority =
      host ? grpc_mdelem_from_slices(
                 &exec_ctx, GRPC_MDSTR_AUTHORITY,
                 grpc_slice_intern(grpc_slice_from_static_string(host)))
           : GRPC_MDNULL;
  gpr_mu_lock(&channel->registered_call_mu);
  rc->next = channel->registered_calls;
  channel->registered_calls = rc;
  gpr_mu_unlock(&channel->registered_call_mu);
  grpc_exec_ctx_finish(&exec_ctx);
  return rc;
}

grpc_call *grpc_channel_create_registered_call(
    grpc_channel *channel, grpc_call *parent_call, uint32_t propagation_mask,
    grpc_completion_queue *completion_queue, void *registered_call_handle,
    gpr_timespec deadline, void *reserved) {
  registered_call *rc = registered_call_handle;
  GRPC_API_TRACE(
      "grpc_channel_create_registered_call("
      "channel=%p, parent_call=%p, propagation_mask=%x, completion_queue=%p, "
      "registered_call_handle=%p, "
      "deadline=gpr_timespec { tv_sec: %" PRId64
      ", tv_nsec: %d, clock_type: %d }, "
      "reserved=%p)",
      9, (channel, parent_call, (unsigned)propagation_mask, completion_queue,
          registered_call_handle, deadline.tv_sec, deadline.tv_nsec,
          (int)deadline.clock_type, reserved));
  GPR_ASSERT(!reserved);
  grpc_exec_ctx exec_ctx = GRPC_EXEC_CTX_INIT;
  grpc_call *call = grpc_channel_create_call_internal(
      &exec_ctx, channel, parent_call, propagation_mask, completion_queue, NULL,
      GRPC_MDELEM_REF(rc->path), GRPC_MDELEM_REF(rc->authority), deadline);
  grpc_exec_ctx_finish(&exec_ctx);
  return call;
}

#ifdef GRPC_STREAM_REFCOUNT_DEBUG
#define REF_REASON reason
#define REF_ARG , const char *reason
#else
#define REF_REASON ""
#define REF_ARG
#endif
void grpc_channel_internal_ref(grpc_channel *c REF_ARG) {
  GRPC_CHANNEL_STACK_REF(CHANNEL_STACK_FROM_CHANNEL(c), REF_REASON);
}

void grpc_channel_internal_unref(grpc_exec_ctx *exec_ctx,
                                 grpc_channel *c REF_ARG) {
  GRPC_CHANNEL_STACK_UNREF(exec_ctx, CHANNEL_STACK_FROM_CHANNEL(c), REF_REASON);
}

static void destroy_channel(grpc_exec_ctx *exec_ctx, void *arg,
                            grpc_error *error) {
  grpc_channel *channel = arg;
  grpc_channel_stack_destroy(exec_ctx, CHANNEL_STACK_FROM_CHANNEL(channel));
  while (channel->registered_calls) {
    registered_call *rc = channel->registered_calls;
    channel->registered_calls = rc->next;
    GRPC_MDELEM_UNREF(exec_ctx, rc->path);
    GRPC_MDELEM_UNREF(exec_ctx, rc->authority);
    gpr_free(rc);
  }
  GRPC_MDELEM_UNREF(exec_ctx, channel->default_authority);
  gpr_mu_destroy(&channel->registered_call_mu);
  gpr_free(channel->target);
  gpr_free(channel);
}

void grpc_channel_destroy(grpc_channel *channel) {
  grpc_transport_op *op = grpc_make_transport_op(NULL);
  grpc_channel_element *elem;
  grpc_exec_ctx exec_ctx = GRPC_EXEC_CTX_INIT;
  GRPC_API_TRACE("grpc_channel_destroy(channel=%p)", 1, (channel));
  op->disconnect_with_error = GRPC_ERROR_CREATE("Channel Destroyed");
  elem = grpc_channel_stack_element(CHANNEL_STACK_FROM_CHANNEL(channel), 0);
  elem->filter->start_transport_op(&exec_ctx, elem, op);

  GRPC_CHANNEL_INTERNAL_UNREF(&exec_ctx, channel, "channel");

  grpc_exec_ctx_finish(&exec_ctx);
}

grpc_channel_stack *grpc_channel_get_channel_stack(grpc_channel *channel) {
  return CHANNEL_STACK_FROM_CHANNEL(channel);
}

grpc_compression_options grpc_channel_compression_options(
    const grpc_channel *channel) {
  return channel->compression_options;
}

grpc_mdelem grpc_channel_get_reffed_status_elem(grpc_exec_ctx *exec_ctx,
                                                grpc_channel *channel, int i) {
  char tmp[GPR_LTOA_MIN_BUFSIZE];
  switch (i) {
    case 0:
      return GRPC_MDELEM_GRPC_STATUS_0;
    case 1:
      return GRPC_MDELEM_GRPC_STATUS_1;
    case 2:
      return GRPC_MDELEM_GRPC_STATUS_2;
  }
  gpr_ltoa(i, tmp);
  return grpc_mdelem_from_slices(exec_ctx, GRPC_MDSTR_GRPC_STATUS,
                                 grpc_slice_from_copied_string(tmp));
}<|MERGE_RESOLUTION|>--- conflicted
+++ resolved
@@ -116,37 +116,19 @@
   channel->registered_calls = NULL;
 
   grpc_compression_options_init(&channel->compression_options);
-<<<<<<< HEAD
-  if (args) {
-    for (size_t i = 0; i < args->num_args; i++) {
-      if (0 == strcmp(args->args[i].key, GRPC_ARG_DEFAULT_AUTHORITY)) {
-        if (args->args[i].type != GRPC_ARG_STRING) {
-          gpr_log(GPR_ERROR, "%s ignored: it must be a string",
-                  GRPC_ARG_DEFAULT_AUTHORITY);
-        } else {
-          if (!GRPC_MDISNULL(channel->default_authority)) {
-            /* setting this takes precedence over anything else */
-            GRPC_MDELEM_UNREF(exec_ctx, channel->default_authority);
-          }
-          channel->default_authority = grpc_mdelem_from_slices(
-              exec_ctx, GRPC_MDSTR_AUTHORITY,
-              grpc_slice_intern(
-                  grpc_slice_from_static_string(args->args[i].value.string)));
-=======
-
   for (size_t i = 0; i < args->num_args; i++) {
     if (0 == strcmp(args->args[i].key, GRPC_ARG_DEFAULT_AUTHORITY)) {
       if (args->args[i].type != GRPC_ARG_STRING) {
         gpr_log(GPR_ERROR, "%s ignored: it must be a string",
                 GRPC_ARG_DEFAULT_AUTHORITY);
       } else {
-        if (channel->default_authority) {
+        if (!GRPC_MDISNULL(channel->default_authority)) {
           /* setting this takes precedence over anything else */
           GRPC_MDELEM_UNREF(exec_ctx, channel->default_authority);
->>>>>>> 702f93d3
         }
-        channel->default_authority = grpc_mdelem_from_strings(
-            exec_ctx, ":authority", args->args[i].value.string);
+        channel->default_authority = grpc_mdelem_from_slices(
+            exec_ctx, GRPC_MDSTR_AUTHORITY,
+            grpc_slice_from_copied_string(args->args[i].value.string));
       }
     } else if (0 ==
                strcmp(args->args[i].key, GRPC_SSL_TARGET_NAME_OVERRIDE_ARG)) {
@@ -154,28 +136,15 @@
         gpr_log(GPR_ERROR, "%s ignored: it must be a string",
                 GRPC_SSL_TARGET_NAME_OVERRIDE_ARG);
       } else {
-        if (channel->default_authority) {
+        if (GRPC_MDISNULL(channel->default_authority)) {
           /* other ways of setting this (notably ssl) take precedence */
           gpr_log(GPR_ERROR,
                   "%s ignored: default host already set some other way",
                   GRPC_SSL_TARGET_NAME_OVERRIDE_ARG);
         } else {
-<<<<<<< HEAD
-          if (!GRPC_MDISNULL(channel->default_authority)) {
-            /* other ways of setting this (notably ssl) take precedence */
-            gpr_log(GPR_ERROR,
-                    "%s ignored: default host already set some other way",
-                    GRPC_SSL_TARGET_NAME_OVERRIDE_ARG);
-          } else {
-            channel->default_authority = grpc_mdelem_from_slices(
-                exec_ctx, GRPC_MDSTR_AUTHORITY,
-                grpc_slice_intern(
-                    grpc_slice_from_static_string(args->args[i].value.string)));
-          }
-=======
-          channel->default_authority = grpc_mdelem_from_strings(
-              exec_ctx, ":authority", args->args[i].value.string);
->>>>>>> 702f93d3
+          channel->default_authority = grpc_mdelem_from_slices(
+              exec_ctx, GRPC_MDSTR_AUTHORITY,
+              grpc_slice_from_copied_string(args->args[i].value.string));
         }
       }
     } else if (0 == strcmp(args->args[i].key,
