/*
 *
 * Copyright 2015 gRPC authors.
 *
 * Licensed under the Apache License, Version 2.0 (the "License");
 * you may not use this file except in compliance with the License.
 * You may obtain a copy of the License at
 *
 *     http://www.apache.org/licenses/LICENSE-2.0
 *
 * Unless required by applicable law or agreed to in writing, software
 * distributed under the License is distributed on an "AS IS" BASIS,
 * WITHOUT WARRANTIES OR CONDITIONS OF ANY KIND, either express or implied.
 * See the License for the specific language governing permissions and
 * limitations under the License.
 *
 */

#include <assert.h>
#include <limits.h>
#include <stdio.h>
#include <stdlib.h>
#include <string.h>

#include <grpc/compression.h>
#include <grpc/grpc.h>
#include <grpc/slice.h>
#include <grpc/support/alloc.h>
#include <grpc/support/log.h>
#include <grpc/support/string_util.h>
#include <grpc/support/useful.h>

#include "src/core/lib/channel/channel_stack.h"
#include "src/core/lib/compression/algorithm_metadata.h"
#include "src/core/lib/debug/stats.h"
#include "src/core/lib/iomgr/timer.h"
#include "src/core/lib/profiling/timers.h"
#include "src/core/lib/slice/slice_internal.h"
#include "src/core/lib/slice/slice_string_helpers.h"
#include "src/core/lib/support/arena.h"
#include "src/core/lib/support/string.h"
#include "src/core/lib/surface/api_trace.h"
#include "src/core/lib/surface/call.h"
#include "src/core/lib/surface/call_test_only.h"
#include "src/core/lib/surface/channel.h"
#include "src/core/lib/surface/completion_queue.h"
#include "src/core/lib/surface/validate_metadata.h"
#include "src/core/lib/transport/error_utils.h"
#include "src/core/lib/transport/metadata.h"
#include "src/core/lib/transport/static_metadata.h"
#include "src/core/lib/transport/transport.h"

/** The maximum number of concurrent batches possible.
    Based upon the maximum number of individually queueable ops in the batch
    api:
      - initial metadata send
      - message send
      - status/close send (depending on client/server)
      - initial metadata recv
      - message recv
      - status/close recv (depending on client/server) */
#define MAX_CONCURRENT_BATCHES 6

#define MAX_SEND_EXTRA_METADATA_COUNT 3

/* Status data for a request can come from several sources; this
   enumerates them all, and acts as a priority sorting for which
   status to return to the application - earlier entries override
   later ones */
typedef enum {
  /* Status came from the application layer overriding whatever
     the wire says */
  STATUS_FROM_API_OVERRIDE = 0,
  /* Status came from 'the wire' - or somewhere below the surface
     layer */
  STATUS_FROM_WIRE,
  /* Status was created by some internal channel stack operation: must come via
     add_batch_error */
  STATUS_FROM_CORE,
  /* Status was created by some surface error */
  STATUS_FROM_SURFACE,
  /* Status came from the server sending status */
  STATUS_FROM_SERVER_STATUS,
  STATUS_SOURCE_COUNT
} status_source;

typedef struct {
  bool is_set;
  grpc_error* error;
} received_status;

static gpr_atm pack_received_status(received_status r) {
  return r.is_set ? (1 | (gpr_atm)r.error) : 0;
}

static received_status unpack_received_status(gpr_atm atm) {
  if ((atm & 1) == 0) {
    return {false, GRPC_ERROR_NONE};
  } else {
    return {true, (grpc_error*)(atm & ~(gpr_atm)1)};
  }
}

#define MAX_ERRORS_PER_BATCH 4

typedef struct batch_control {
  grpc_call* call;
  /* Share memory for cq_completion and notify_tag as they are never needed
     simultaneously. Each byte used in this data structure count as six bytes
     per call, so any savings we can make are worthwhile,

     We use notify_tag to determine whether or not to send notification to the
     completion queue. Once we've made that determination, we can reuse the
     memory for cq_completion. */
  union {
    grpc_cq_completion cq_completion;
    struct {
      /* Any given op indicates completion by either (a) calling a closure or
         (b) sending a notification on the call's completion queue.  If
         \a is_closure is true, \a tag indicates a closure to be invoked;
         otherwise, \a tag indicates the tag to be used in the notification to
         be sent to the completion queue. */
      void* tag;
      bool is_closure;
    } notify_tag;
  } completion_data;
  grpc_closure start_batch;
  grpc_closure finish_batch;
  gpr_refcount steps_to_complete;

  grpc_error* errors[MAX_ERRORS_PER_BATCH];
  gpr_atm num_errors;

  grpc_transport_stream_op_batch op;
} batch_control;

typedef struct {
  gpr_mu child_list_mu;
  grpc_call* first_child;
} parent_call;

typedef struct {
  grpc_call* parent;
  /** siblings: children of the same parent form a list, and this list is
     protected under
      parent->mu */
  grpc_call* sibling_next;
  grpc_call* sibling_prev;
} child_call;

#define RECV_NONE ((gpr_atm)0)
#define RECV_INITIAL_METADATA_FIRST ((gpr_atm)1)

struct grpc_call {
  gpr_refcount ext_ref;
  gpr_arena* arena;
  grpc_call_combiner call_combiner;
  grpc_completion_queue* cq;
  grpc_polling_entity pollent;
  grpc_channel* channel;
  gpr_timespec start_time;
  /* parent_call* */ gpr_atm parent_call_atm;
  child_call* child;

  /* client or server call */
  bool is_client;
  /** has grpc_call_unref been called */
  bool destroy_called;
  /** flag indicating that cancellation is inherited */
  bool cancellation_is_inherited;
  /** which ops are in-flight */
  bool sent_initial_metadata;
  bool sending_message;
  bool sent_final_op;
  bool received_initial_metadata;
  bool receiving_message;
  bool requested_final_op;
  gpr_atm any_ops_sent_atm;
  gpr_atm received_final_op_atm;

  batch_control* active_batches[MAX_CONCURRENT_BATCHES];
  grpc_transport_stream_op_batch_payload stream_op_payload;

  /* first idx: is_receiving, second idx: is_trailing */
  grpc_metadata_batch metadata_batch[2][2];

  /* Buffered read metadata waiting to be returned to the application.
     Element 0 is initial metadata, element 1 is trailing metadata. */
  grpc_metadata_array* buffered_metadata[2];

  grpc_metadata compression_md;

  // A char* indicating the peer name.
  gpr_atm peer_string;

  /* Packed received call statuses from various sources */
  gpr_atm status[STATUS_SOURCE_COUNT];

  /* Call data useful used for reporting. Only valid after the call has
   * completed */
  grpc_call_final_info final_info;

  /* Compression algorithm for *incoming* data */
  grpc_compression_algorithm incoming_compression_algorithm;
  /* Stream compression algorithm for *incoming* data */
  grpc_stream_compression_algorithm incoming_stream_compression_algorithm;
  /* Supported encodings (compression algorithms), a bitset */
  uint32_t encodings_accepted_by_peer;
  /* Supported stream encodings (stream compression algorithms), a bitset */
  uint32_t stream_encodings_accepted_by_peer;

  /* Contexts for various subsystems (security, tracing, ...). */
  grpc_call_context_element context[GRPC_CONTEXT_COUNT];

  /* for the client, extra metadata is initial metadata; for the
     server, it's trailing metadata */
  grpc_linked_mdelem send_extra_metadata[MAX_SEND_EXTRA_METADATA_COUNT];
  int send_extra_metadata_count;
  grpc_millis send_deadline;

  grpc_slice_buffer_stream sending_stream;

  grpc_byte_stream* receiving_stream;
  grpc_byte_buffer** receiving_buffer;
  grpc_slice receiving_slice;
  grpc_closure receiving_slice_ready;
  grpc_closure receiving_stream_ready;
  grpc_closure receiving_initial_metadata_ready;
  uint32_t test_only_last_message_flags;

  grpc_closure release_call;

  union {
    struct {
      grpc_status_code* status;
      grpc_slice* status_details;
    } client;
    struct {
      int* cancelled;
    } server;
  } final_op;

  /* recv_state can contain one of the following values:
     RECV_NONE :                 :  no initial metadata and messages received
     RECV_INITIAL_METADATA_FIRST :  received initial metadata first
     a batch_control*            :  received messages first

                 +------1------RECV_NONE------3-----+
                 |                                  |
                 |                                  |
                 v                                  v
     RECV_INITIAL_METADATA_FIRST        receiving_stream_ready_bctlp
           |           ^                      |           ^
           |           |                      |           |
           +-----2-----+                      +-----4-----+

    For 1, 4: See receiving_initial_metadata_ready() function
    For 2, 3: See receiving_stream_ready() function */
  gpr_atm recv_state;
};

grpc_core::TraceFlag grpc_call_error_trace(false, "call_error");
grpc_core::TraceFlag grpc_compression_trace(false, "compression");

#define CALL_STACK_FROM_CALL(call) ((grpc_call_stack*)((call) + 1))
#define CALL_FROM_CALL_STACK(call_stack) (((grpc_call*)(call_stack)) - 1)
#define CALL_ELEM_FROM_CALL(call, idx) \
  grpc_call_stack_element(CALL_STACK_FROM_CALL(call), idx)
#define CALL_FROM_TOP_ELEM(top_elem) \
  CALL_FROM_CALL_STACK(grpc_call_stack_from_top_element(top_elem))

static void execute_batch(grpc_exec_ctx* exec_ctx, grpc_call* call,
                          grpc_transport_stream_op_batch* op,
                          grpc_closure* start_batch_closure);
static void cancel_with_status(grpc_exec_ctx* exec_ctx, grpc_call* c,
                               status_source source, grpc_status_code status,
                               const char* description);
static void cancel_with_error(grpc_exec_ctx* exec_ctx, grpc_call* c,
                              status_source source, grpc_error* error);
static void destroy_call(grpc_exec_ctx* exec_ctx, void* call_stack,
                         grpc_error* error);
static void receiving_slice_ready(grpc_exec_ctx* exec_ctx, void* bctlp,
                                  grpc_error* error);
static void get_final_status(grpc_exec_ctx* exec_ctx, grpc_call* call,
                             void (*set_value)(grpc_status_code code,
                                               void* user_data),
                             void* set_value_user_data, grpc_slice* details);
static void set_status_value_directly(grpc_status_code status, void* dest);
static void set_status_from_error(grpc_exec_ctx* exec_ctx, grpc_call* call,
                                  status_source source, grpc_error* error);
static void process_data_after_md(grpc_exec_ctx* exec_ctx, batch_control* bctl);
static void post_batch_completion(grpc_exec_ctx* exec_ctx, batch_control* bctl);
static void add_batch_error(grpc_exec_ctx* exec_ctx, batch_control* bctl,
                            grpc_error* error, bool has_cancelled);

static void add_init_error(grpc_error** composite, grpc_error* new_err) {
  if (new_err == GRPC_ERROR_NONE) return;
  if (*composite == GRPC_ERROR_NONE)
    *composite = GRPC_ERROR_CREATE_FROM_STATIC_STRING("Call creation failed");
  *composite = grpc_error_add_child(*composite, new_err);
}

void* grpc_call_arena_alloc(grpc_call* call, size_t size) {
  return gpr_arena_alloc(call->arena, size);
}

static parent_call* get_or_create_parent_call(grpc_call* call) {
  parent_call* p = (parent_call*)gpr_atm_acq_load(&call->parent_call_atm);
  if (p == NULL) {
    p = (parent_call*)gpr_arena_alloc(call->arena, sizeof(*p));
    gpr_mu_init(&p->child_list_mu);
    if (!gpr_atm_rel_cas(&call->parent_call_atm, (gpr_atm)NULL, (gpr_atm)p)) {
      gpr_mu_destroy(&p->child_list_mu);
      p = (parent_call*)gpr_atm_acq_load(&call->parent_call_atm);
    }
  }
  return p;
}

static parent_call* get_parent_call(grpc_call* call) {
  return (parent_call*)gpr_atm_acq_load(&call->parent_call_atm);
}

grpc_error* grpc_call_create(grpc_exec_ctx* exec_ctx,
                             const grpc_call_create_args* args,
                             grpc_call** out_call) {
  size_t i, j;
  grpc_error* error = GRPC_ERROR_NONE;
  grpc_channel_stack* channel_stack =
      grpc_channel_get_channel_stack(args->channel);
  grpc_call* call;
  GPR_TIMER_BEGIN("grpc_call_create", 0);
  size_t initial_size = grpc_channel_get_call_size_estimate(args->channel);
  GRPC_STATS_INC_CALL_INITIAL_SIZE(exec_ctx, initial_size);
  gpr_arena* arena = gpr_arena_create(initial_size);
  call = (grpc_call*)gpr_arena_alloc(
      arena, sizeof(grpc_call) + channel_stack->call_stack_size);
  gpr_ref_init(&call->ext_ref, 1);
  call->arena = arena;
  grpc_call_combiner_init(&call->call_combiner);
  *out_call = call;
  call->channel = args->channel;
  call->cq = args->cq;
  call->start_time = gpr_now(GPR_CLOCK_MONOTONIC);
  /* Always support no compression */
  GPR_BITSET(&call->encodings_accepted_by_peer, GRPC_COMPRESS_NONE);
  call->is_client = args->server_transport_data == NULL;
  if (call->is_client) {
    GRPC_STATS_INC_CLIENT_CALLS_CREATED(exec_ctx);
  } else {
    GRPC_STATS_INC_SERVER_CALLS_CREATED(exec_ctx);
  }
  call->stream_op_payload.context = call->context;
  grpc_slice path = grpc_empty_slice();
  if (call->is_client) {
    GPR_ASSERT(args->add_initial_metadata_count <
               MAX_SEND_EXTRA_METADATA_COUNT);
    for (i = 0; i < args->add_initial_metadata_count; i++) {
      call->send_extra_metadata[i].md = args->add_initial_metadata[i];
      if (grpc_slice_eq(GRPC_MDKEY(args->add_initial_metadata[i]),
                        GRPC_MDSTR_PATH)) {
        path = grpc_slice_ref_internal(
            GRPC_MDVALUE(args->add_initial_metadata[i]));
      }
    }
    call->send_extra_metadata_count = (int)args->add_initial_metadata_count;
  } else {
    GPR_ASSERT(args->add_initial_metadata_count == 0);
    call->send_extra_metadata_count = 0;
  }
  for (i = 0; i < 2; i++) {
    for (j = 0; j < 2; j++) {
      call->metadata_batch[i][j].deadline = GRPC_MILLIS_INF_FUTURE;
    }
  }
  grpc_millis send_deadline = args->send_deadline;

  bool immediately_cancel = false;

  if (args->parent != NULL) {
    child_call* cc = call->child =
        (child_call*)gpr_arena_alloc(arena, sizeof(child_call));
    call->child->parent = args->parent;

    GRPC_CALL_INTERNAL_REF(args->parent, "child");
    GPR_ASSERT(call->is_client);
    GPR_ASSERT(!args->parent->is_client);

    parent_call* pc = get_or_create_parent_call(args->parent);

    gpr_mu_lock(&pc->child_list_mu);

    if (args->propagation_mask & GRPC_PROPAGATE_DEADLINE) {
      send_deadline = GPR_MIN(send_deadline, args->parent->send_deadline);
    }
    /* for now GRPC_PROPAGATE_TRACING_CONTEXT *MUST* be passed with
     * GRPC_PROPAGATE_STATS_CONTEXT */
    /* TODO(ctiller): This should change to use the appropriate census start_op
     * call. */
    if (args->propagation_mask & GRPC_PROPAGATE_CENSUS_TRACING_CONTEXT) {
      if (0 == (args->propagation_mask & GRPC_PROPAGATE_CENSUS_STATS_CONTEXT)) {
        add_init_error(&error, GRPC_ERROR_CREATE_FROM_STATIC_STRING(
                                   "Census tracing propagation requested "
                                   "without Census context propagation"));
      }
      grpc_call_context_set(call, GRPC_CONTEXT_TRACING,
                            args->parent->context[GRPC_CONTEXT_TRACING].value,
                            NULL);
    } else if (args->propagation_mask & GRPC_PROPAGATE_CENSUS_STATS_CONTEXT) {
      add_init_error(&error, GRPC_ERROR_CREATE_FROM_STATIC_STRING(
                                 "Census context propagation requested "
                                 "without Census tracing propagation"));
    }
    if (args->propagation_mask & GRPC_PROPAGATE_CANCELLATION) {
      call->cancellation_is_inherited = 1;
      if (gpr_atm_acq_load(&args->parent->received_final_op_atm)) {
        immediately_cancel = true;
      }
    }

    if (pc->first_child == NULL) {
      pc->first_child = call;
      cc->sibling_next = cc->sibling_prev = call;
    } else {
      cc->sibling_next = pc->first_child;
      cc->sibling_prev = pc->first_child->child->sibling_prev;
      cc->sibling_next->child->sibling_prev =
          cc->sibling_prev->child->sibling_next = call;
    }

    gpr_mu_unlock(&pc->child_list_mu);
  }

  call->send_deadline = send_deadline;

  GRPC_CHANNEL_INTERNAL_REF(args->channel, "call");
  /* initial refcount dropped by grpc_call_unref */
  grpc_call_element_args call_args = {CALL_STACK_FROM_CALL(call),
                                      args->server_transport_data,
                                      call->context,
                                      path,
                                      call->start_time,
                                      send_deadline,
                                      call->arena,
                                      &call->call_combiner};
  add_init_error(&error, grpc_call_stack_init(exec_ctx, channel_stack, 1,
                                              destroy_call, call, &call_args));
  if (error != GRPC_ERROR_NONE) {
    cancel_with_error(exec_ctx, call, STATUS_FROM_SURFACE,
                      GRPC_ERROR_REF(error));
  }
  if (immediately_cancel) {
    cancel_with_error(exec_ctx, call, STATUS_FROM_API_OVERRIDE,
                      GRPC_ERROR_CANCELLED);
  }
  if (args->cq != NULL) {
    GPR_ASSERT(
        args->pollset_set_alternative == NULL &&
        "Only one of 'cq' and 'pollset_set_alternative' should be non-NULL.");
    GRPC_CQ_INTERNAL_REF(args->cq, "bind");
    call->pollent =
        grpc_polling_entity_create_from_pollset(grpc_cq_pollset(args->cq));
  }
  if (args->pollset_set_alternative != NULL) {
    call->pollent = grpc_polling_entity_create_from_pollset_set(
        args->pollset_set_alternative);
  }
  if (!grpc_polling_entity_is_empty(&call->pollent)) {
    grpc_call_stack_set_pollset_or_pollset_set(
        exec_ctx, CALL_STACK_FROM_CALL(call), &call->pollent);
  }

  grpc_slice_unref_internal(exec_ctx, path);

  GPR_TIMER_END("grpc_call_create", 0);
  return error;
}

void grpc_call_set_completion_queue(grpc_exec_ctx* exec_ctx, grpc_call* call,
                                    grpc_completion_queue* cq) {
  GPR_ASSERT(cq);

  if (grpc_polling_entity_pollset_set(&call->pollent) != NULL) {
    gpr_log(GPR_ERROR, "A pollset_set is already registered for this call.");
    abort();
  }
  call->cq = cq;
  GRPC_CQ_INTERNAL_REF(cq, "bind");
  call->pollent = grpc_polling_entity_create_from_pollset(grpc_cq_pollset(cq));
  grpc_call_stack_set_pollset_or_pollset_set(
      exec_ctx, CALL_STACK_FROM_CALL(call), &call->pollent);
}

#ifndef NDEBUG
#define REF_REASON reason
#define REF_ARG , const char* reason
#else
#define REF_REASON ""
#define REF_ARG
#endif
void grpc_call_internal_ref(grpc_call* c REF_ARG) {
  GRPC_CALL_STACK_REF(CALL_STACK_FROM_CALL(c), REF_REASON);
}
void grpc_call_internal_unref(grpc_exec_ctx* exec_ctx, grpc_call* c REF_ARG) {
  GRPC_CALL_STACK_UNREF(exec_ctx, CALL_STACK_FROM_CALL(c), REF_REASON);
}

static void release_call(grpc_exec_ctx* exec_ctx, void* call,
                         grpc_error* error) {
  grpc_call* c = (grpc_call*)call;
  grpc_channel* channel = c->channel;
  grpc_call_combiner_destroy(&c->call_combiner);
  gpr_free((char*)c->peer_string);
  grpc_channel_update_call_size_estimate(channel, gpr_arena_destroy(c->arena));
  GRPC_CHANNEL_INTERNAL_UNREF(exec_ctx, channel, "call");
}

static void set_status_value_directly(grpc_status_code status, void* dest);
static void destroy_call(grpc_exec_ctx* exec_ctx, void* call,
                         grpc_error* error) {
  size_t i;
  int ii;
  grpc_call* c = (grpc_call*)call;
  GPR_TIMER_BEGIN("destroy_call", 0);
  for (i = 0; i < 2; i++) {
    grpc_metadata_batch_destroy(
        exec_ctx, &c->metadata_batch[1 /* is_receiving */][i /* is_initial */]);
  }
  if (c->receiving_stream != NULL) {
    grpc_byte_stream_destroy(exec_ctx, c->receiving_stream);
  }
  parent_call* pc = get_parent_call(c);
  if (pc != NULL) {
    gpr_mu_destroy(&pc->child_list_mu);
  }
  for (ii = 0; ii < c->send_extra_metadata_count; ii++) {
    GRPC_MDELEM_UNREF(exec_ctx, c->send_extra_metadata[ii].md);
  }
  for (i = 0; i < GRPC_CONTEXT_COUNT; i++) {
    if (c->context[i].destroy) {
      c->context[i].destroy(c->context[i].value);
    }
  }
  if (c->cq) {
    GRPC_CQ_INTERNAL_UNREF(exec_ctx, c->cq, "bind");
  }

  get_final_status(exec_ctx, c, set_status_value_directly,
                   &c->final_info.final_status, NULL);
  c->final_info.stats.latency =
      gpr_time_sub(gpr_now(GPR_CLOCK_MONOTONIC), c->start_time);

  for (i = 0; i < STATUS_SOURCE_COUNT; i++) {
    GRPC_ERROR_UNREF(
        unpack_received_status(gpr_atm_acq_load(&c->status[i])).error);
  }

  grpc_call_stack_destroy(exec_ctx, CALL_STACK_FROM_CALL(c), &c->final_info,
                          GRPC_CLOSURE_INIT(&c->release_call, release_call, c,
                                            grpc_schedule_on_exec_ctx));
  GPR_TIMER_END("destroy_call", 0);
}

void grpc_call_ref(grpc_call* c) { gpr_ref(&c->ext_ref); }

void grpc_call_unref(grpc_call* c) {
  if (!gpr_unref(&c->ext_ref)) return;

  child_call* cc = c->child;
  grpc_exec_ctx exec_ctx = GRPC_EXEC_CTX_INIT;

  GPR_TIMER_BEGIN("grpc_call_unref", 0);
  GRPC_API_TRACE("grpc_call_unref(c=%p)", 1, (c));

  if (cc) {
    parent_call* pc = get_parent_call(cc->parent);
    gpr_mu_lock(&pc->child_list_mu);
    if (c == pc->first_child) {
      pc->first_child = cc->sibling_next;
      if (c == pc->first_child) {
        pc->first_child = NULL;
      }
    }
    cc->sibling_prev->child->sibling_next = cc->sibling_next;
    cc->sibling_next->child->sibling_prev = cc->sibling_prev;
    gpr_mu_unlock(&pc->child_list_mu);
    GRPC_CALL_INTERNAL_UNREF(&exec_ctx, cc->parent, "child");
  }

  GPR_ASSERT(!c->destroy_called);
  c->destroy_called = 1;
  bool cancel = gpr_atm_acq_load(&c->any_ops_sent_atm) != 0 &&
                gpr_atm_acq_load(&c->received_final_op_atm) == 0;
  if (cancel) {
    cancel_with_error(&exec_ctx, c, STATUS_FROM_API_OVERRIDE,
                      GRPC_ERROR_CANCELLED);
  } else {
    // Unset the call combiner cancellation closure.  This has the
    // effect of scheduling the previously set cancellation closure, if
    // any, so that it can release any internal references it may be
    // holding to the call stack.
    grpc_call_combiner_set_notify_on_cancel(&exec_ctx, &c->call_combiner, NULL);
  }
  GRPC_CALL_INTERNAL_UNREF(&exec_ctx, c, "destroy");
  grpc_exec_ctx_finish(&exec_ctx);
  GPR_TIMER_END("grpc_call_unref", 0);
}

grpc_call_error grpc_call_cancel(grpc_call* call, void* reserved) {
  GRPC_API_TRACE("grpc_call_cancel(call=%p, reserved=%p)", 2, (call, reserved));
  GPR_ASSERT(!reserved);
  grpc_exec_ctx exec_ctx = GRPC_EXEC_CTX_INIT;
  cancel_with_error(&exec_ctx, call, STATUS_FROM_API_OVERRIDE,
                    GRPC_ERROR_CANCELLED);
  grpc_exec_ctx_finish(&exec_ctx);
  return GRPC_CALL_OK;
}

// This is called via the call combiner to start sending a batch down
// the filter stack.
static void execute_batch_in_call_combiner(grpc_exec_ctx* exec_ctx, void* arg,
                                           grpc_error* ignored) {
  grpc_transport_stream_op_batch* batch = (grpc_transport_stream_op_batch*)arg;
  grpc_call* call = (grpc_call*)batch->handler_private.extra_arg;
  GPR_TIMER_BEGIN("execute_batch", 0);
  grpc_call_element* elem = CALL_ELEM_FROM_CALL(call, 0);
  GRPC_CALL_LOG_OP(GPR_INFO, elem, batch);
  elem->filter->start_transport_stream_op_batch(exec_ctx, elem, batch);
  GPR_TIMER_END("execute_batch", 0);
}

// start_batch_closure points to a caller-allocated closure to be used
// for entering the call combiner.
static void execute_batch(grpc_exec_ctx* exec_ctx, grpc_call* call,
                          grpc_transport_stream_op_batch* batch,
                          grpc_closure* start_batch_closure) {
  batch->handler_private.extra_arg = call;
  GRPC_CLOSURE_INIT(start_batch_closure, execute_batch_in_call_combiner, batch,
                    grpc_schedule_on_exec_ctx);
  GRPC_CALL_COMBINER_START(exec_ctx, &call->call_combiner, start_batch_closure,
                           GRPC_ERROR_NONE, "executing batch");
}

char* grpc_call_get_peer(grpc_call* call) {
  char* peer_string = (char*)gpr_atm_acq_load(&call->peer_string);
  if (peer_string != NULL) return gpr_strdup(peer_string);
  peer_string = grpc_channel_get_target(call->channel);
  if (peer_string != NULL) return peer_string;
  return gpr_strdup("unknown");
}

grpc_call* grpc_call_from_top_element(grpc_call_element* elem) {
  return CALL_FROM_TOP_ELEM(elem);
}

/*******************************************************************************
 * CANCELLATION
 */

grpc_call_error grpc_call_cancel_with_status(grpc_call* c,
                                             grpc_status_code status,
                                             const char* description,
                                             void* reserved) {
  grpc_exec_ctx exec_ctx = GRPC_EXEC_CTX_INIT;
  GRPC_API_TRACE(
      "grpc_call_cancel_with_status("
      "c=%p, status=%d, description=%s, reserved=%p)",
      4, (c, (int)status, description, reserved));
  GPR_ASSERT(reserved == NULL);
  cancel_with_status(&exec_ctx, c, STATUS_FROM_API_OVERRIDE, status,
                     description);
  grpc_exec_ctx_finish(&exec_ctx);
  return GRPC_CALL_OK;
}

typedef struct {
  grpc_call* call;
  grpc_closure start_batch;
  grpc_closure finish_batch;
} cancel_state;

// The on_complete callback used when sending a cancel_stream batch down
// the filter stack.  Yields the call combiner when the batch is done.
static void done_termination(grpc_exec_ctx* exec_ctx, void* arg,
                             grpc_error* error) {
  cancel_state* state = (cancel_state*)arg;
  GRPC_CALL_COMBINER_STOP(exec_ctx, &state->call->call_combiner,
                          "on_complete for cancel_stream op");
  GRPC_CALL_INTERNAL_UNREF(exec_ctx, state->call, "termination");
  gpr_free(state);
}

static void cancel_with_error(grpc_exec_ctx* exec_ctx, grpc_call* c,
                              status_source source, grpc_error* error) {
  GRPC_CALL_INTERNAL_REF(c, "termination");
  // Inform the call combiner of the cancellation, so that it can cancel
  // any in-flight asynchronous actions that may be holding the call
  // combiner.  This ensures that the cancel_stream batch can be sent
  // down the filter stack in a timely manner.
  grpc_call_combiner_cancel(exec_ctx, &c->call_combiner, GRPC_ERROR_REF(error));
  set_status_from_error(exec_ctx, c, source, GRPC_ERROR_REF(error));
  cancel_state* state = (cancel_state*)gpr_malloc(sizeof(*state));
  state->call = c;
  GRPC_CLOSURE_INIT(&state->finish_batch, done_termination, state,
                    grpc_schedule_on_exec_ctx);
  grpc_transport_stream_op_batch* op =
      grpc_make_transport_stream_op(&state->finish_batch);
  op->cancel_stream = true;
  op->payload->cancel_stream.cancel_error = error;
  execute_batch(exec_ctx, c, op, &state->start_batch);
}

static grpc_error* error_from_status(grpc_status_code status,
                                     const char* description) {
  // copying 'description' is needed to ensure the grpc_call_cancel_with_status
  // guarantee that can be short-lived.
  return grpc_error_set_int(
      grpc_error_set_str(GRPC_ERROR_CREATE_FROM_COPIED_STRING(description),
                         GRPC_ERROR_STR_GRPC_MESSAGE,
                         grpc_slice_from_copied_string(description)),
      GRPC_ERROR_INT_GRPC_STATUS, status);
}

static void cancel_with_status(grpc_exec_ctx* exec_ctx, grpc_call* c,
                               status_source source, grpc_status_code status,
                               const char* description) {
  cancel_with_error(exec_ctx, c, source,
                    error_from_status(status, description));
}

/*******************************************************************************
 * FINAL STATUS CODE MANIPULATION
 */

static bool get_final_status_from(grpc_exec_ctx* exec_ctx, grpc_call* call,
                                  grpc_error* error, bool allow_ok_status,
                                  void (*set_value)(grpc_status_code code,
                                                    void* user_data),
                                  void* set_value_user_data,
                                  grpc_slice* details) {
  grpc_status_code code;
  grpc_slice slice = grpc_empty_slice();
  grpc_error_get_status(exec_ctx, error, call->send_deadline, &code, &slice,
                        NULL);
  if (code == GRPC_STATUS_OK && !allow_ok_status) {
    return false;
  }

  set_value(code, set_value_user_data);
  if (details != NULL) {
    *details = grpc_slice_ref_internal(slice);
  }
  return true;
}

static void get_final_status(grpc_exec_ctx* exec_ctx, grpc_call* call,
                             void (*set_value)(grpc_status_code code,
                                               void* user_data),
                             void* set_value_user_data, grpc_slice* details) {
  int i;
  received_status status[STATUS_SOURCE_COUNT];
  for (i = 0; i < STATUS_SOURCE_COUNT; i++) {
    status[i] = unpack_received_status(gpr_atm_acq_load(&call->status[i]));
  }
  if (grpc_call_error_trace.enabled()) {
    gpr_log(GPR_DEBUG, "get_final_status %s", call->is_client ? "CLI" : "SVR");
    for (i = 0; i < STATUS_SOURCE_COUNT; i++) {
      if (status[i].is_set) {
        gpr_log(GPR_DEBUG, "  %d: %s", i, grpc_error_string(status[i].error));
      }
    }
  }
  /* first search through ignoring "OK" statuses: if something went wrong,
   * ensure we report it */
  for (int allow_ok_status = 0; allow_ok_status < 2; allow_ok_status++) {
    /* search for the best status we can present: ideally the error we use has a
       clearly defined grpc-status, and we'll prefer that. */
    for (i = 0; i < STATUS_SOURCE_COUNT; i++) {
      if (status[i].is_set &&
          grpc_error_has_clear_grpc_status(status[i].error)) {
        if (get_final_status_from(exec_ctx, call, status[i].error,
                                  allow_ok_status != 0, set_value,
                                  set_value_user_data, details)) {
          return;
        }
      }
    }
    /* If no clearly defined status exists, search for 'anything' */
    for (i = 0; i < STATUS_SOURCE_COUNT; i++) {
      if (status[i].is_set) {
        if (get_final_status_from(exec_ctx, call, status[i].error,
                                  allow_ok_status != 0, set_value,
                                  set_value_user_data, details)) {
          return;
        }
      }
    }
  }
  /* If nothing exists, set some default */
  if (call->is_client) {
    set_value(GRPC_STATUS_UNKNOWN, set_value_user_data);
  } else {
    set_value(GRPC_STATUS_OK, set_value_user_data);
  }
}

static void set_status_from_error(grpc_exec_ctx* exec_ctx, grpc_call* call,
                                  status_source source, grpc_error* error) {
  if (!gpr_atm_rel_cas(&call->status[source],
                       pack_received_status({false, GRPC_ERROR_NONE}),
                       pack_received_status({true, error}))) {
    GRPC_ERROR_UNREF(error);
  }
}

/*******************************************************************************
 * COMPRESSION
 */

static void set_incoming_compression_algorithm(
    grpc_call* call, grpc_compression_algorithm algo) {
  GPR_ASSERT(algo < GRPC_COMPRESS_ALGORITHMS_COUNT);
  call->incoming_compression_algorithm = algo;
}

static void set_incoming_stream_compression_algorithm(
    grpc_call* call, grpc_stream_compression_algorithm algo) {
  GPR_ASSERT(algo < GRPC_STREAM_COMPRESS_ALGORITHMS_COUNT);
  call->incoming_stream_compression_algorithm = algo;
}

grpc_compression_algorithm grpc_call_test_only_get_compression_algorithm(
    grpc_call* call) {
  grpc_compression_algorithm algorithm;
  algorithm = call->incoming_compression_algorithm;
  return algorithm;
}

static grpc_compression_algorithm compression_algorithm_for_level_locked(
    grpc_call* call, grpc_compression_level level) {
  return grpc_compression_algorithm_for_level(level,
                                              call->encodings_accepted_by_peer);
}

static grpc_stream_compression_algorithm
stream_compression_algorithm_for_level_locked(
    grpc_call* call, grpc_stream_compression_level level) {
  return grpc_stream_compression_algorithm_for_level(
      level, call->stream_encodings_accepted_by_peer);
}

uint32_t grpc_call_test_only_get_message_flags(grpc_call* call) {
  uint32_t flags;
  flags = call->test_only_last_message_flags;
  return flags;
}

static void destroy_encodings_accepted_by_peer(void* p) { return; }

static void set_encodings_accepted_by_peer(grpc_exec_ctx* exec_ctx,
                                           grpc_call* call, grpc_mdelem mdel) {
  size_t i;
  grpc_compression_algorithm algorithm;
  grpc_slice_buffer accept_encoding_parts;
  grpc_slice accept_encoding_slice;
  void* accepted_user_data;

  accepted_user_data =
      grpc_mdelem_get_user_data(mdel, destroy_encodings_accepted_by_peer);
  if (accepted_user_data != NULL) {
    call->encodings_accepted_by_peer =
        (uint32_t)(((uintptr_t)accepted_user_data) - 1);
    return;
  }

  accept_encoding_slice = GRPC_MDVALUE(mdel);
  grpc_slice_buffer_init(&accept_encoding_parts);
  grpc_slice_split(accept_encoding_slice, ",", &accept_encoding_parts);

  /* No need to zero call->encodings_accepted_by_peer: grpc_call_create already
   * zeroes the whole grpc_call */
  /* Always support no compression */
  GPR_BITSET(&call->encodings_accepted_by_peer, GRPC_COMPRESS_NONE);
  for (i = 0; i < accept_encoding_parts.count; i++) {
    grpc_slice accept_encoding_entry_slice = accept_encoding_parts.slices[i];
    if (grpc_compression_algorithm_parse(accept_encoding_entry_slice,
                                         &algorithm)) {
      GPR_BITSET(&call->encodings_accepted_by_peer, algorithm);
    } else {
      char* accept_encoding_entry_str =
          grpc_slice_to_c_string(accept_encoding_entry_slice);
      gpr_log(GPR_ERROR,
              "Invalid entry in accept encoding metadata: '%s'. Ignoring.",
              accept_encoding_entry_str);
      gpr_free(accept_encoding_entry_str);
    }
  }

  grpc_slice_buffer_destroy_internal(exec_ctx, &accept_encoding_parts);

  grpc_mdelem_set_user_data(
      mdel, destroy_encodings_accepted_by_peer,
      (void*)(((uintptr_t)call->encodings_accepted_by_peer) + 1));
}

static void set_stream_encodings_accepted_by_peer(grpc_exec_ctx* exec_ctx,
                                                  grpc_call* call,
                                                  grpc_mdelem mdel) {
  size_t i;
  grpc_stream_compression_algorithm algorithm;
  grpc_slice_buffer accept_encoding_parts;
  grpc_slice accept_encoding_slice;
  void* accepted_user_data;

  accepted_user_data =
      grpc_mdelem_get_user_data(mdel, destroy_encodings_accepted_by_peer);
  if (accepted_user_data != NULL) {
    call->stream_encodings_accepted_by_peer =
        (uint32_t)(((uintptr_t)accepted_user_data) - 1);
    return;
  }

  accept_encoding_slice = GRPC_MDVALUE(mdel);
  grpc_slice_buffer_init(&accept_encoding_parts);
  grpc_slice_split(accept_encoding_slice, ",", &accept_encoding_parts);

  /* Always support no compression */
  GPR_BITSET(&call->stream_encodings_accepted_by_peer,
             GRPC_STREAM_COMPRESS_NONE);
  for (i = 0; i < accept_encoding_parts.count; i++) {
    grpc_slice accept_encoding_entry_slice = accept_encoding_parts.slices[i];
    if (grpc_stream_compression_algorithm_parse(accept_encoding_entry_slice,
                                                &algorithm)) {
      GPR_BITSET(&call->stream_encodings_accepted_by_peer, algorithm);
    } else {
      char* accept_encoding_entry_str =
          grpc_slice_to_c_string(accept_encoding_entry_slice);
      gpr_log(GPR_ERROR,
              "Invalid entry in accept encoding metadata: '%s'. Ignoring.",
              accept_encoding_entry_str);
      gpr_free(accept_encoding_entry_str);
    }
  }

  grpc_slice_buffer_destroy_internal(exec_ctx, &accept_encoding_parts);

  grpc_mdelem_set_user_data(
      mdel, destroy_encodings_accepted_by_peer,
      (void*)(((uintptr_t)call->stream_encodings_accepted_by_peer) + 1));
}

uint32_t grpc_call_test_only_get_encodings_accepted_by_peer(grpc_call* call) {
  uint32_t encodings_accepted_by_peer;
  encodings_accepted_by_peer = call->encodings_accepted_by_peer;
  return encodings_accepted_by_peer;
}

uint32_t grpc_call_test_only_get_stream_encodings_accepted_by_peer(
    grpc_call* call) {
  uint32_t stream_encodings_accepted_by_peer;
  stream_encodings_accepted_by_peer = call->stream_encodings_accepted_by_peer;
  return stream_encodings_accepted_by_peer;
}

grpc_stream_compression_algorithm
grpc_call_test_only_get_incoming_stream_encodings(grpc_call* call) {
  return call->incoming_stream_compression_algorithm;
}

static grpc_linked_mdelem* linked_from_md(const grpc_metadata* md) {
  return (grpc_linked_mdelem*)&md->internal_data;
}

static grpc_metadata* get_md_elem(grpc_metadata* metadata,
                                  grpc_metadata* additional_metadata, int i,
                                  int count) {
  grpc_metadata* res =
      i < count ? &metadata[i] : &additional_metadata[i - count];
  GPR_ASSERT(res);
  return res;
}

static int prepare_application_metadata(
    grpc_exec_ctx* exec_ctx, grpc_call* call, int count,
    grpc_metadata* metadata, int is_trailing, int prepend_extra_metadata,
    grpc_metadata* additional_metadata, int additional_metadata_count) {
  int total_count = count + additional_metadata_count;
  int i;
  grpc_metadata_batch* batch =
      &call->metadata_batch[0 /* is_receiving */][is_trailing];
  for (i = 0; i < total_count; i++) {
    const grpc_metadata* md =
        get_md_elem(metadata, additional_metadata, i, count);
    grpc_linked_mdelem* l = linked_from_md(md);
    GPR_ASSERT(sizeof(grpc_linked_mdelem) == sizeof(md->internal_data));
    if (!GRPC_LOG_IF_ERROR("validate_metadata",
                           grpc_validate_header_key_is_legal(md->key))) {
      break;
    } else if (!grpc_is_binary_header(md->key) &&
               !GRPC_LOG_IF_ERROR(
                   "validate_metadata",
                   grpc_validate_header_nonbin_value_is_legal(md->value))) {
      break;
    }
    l->md = grpc_mdelem_from_grpc_metadata(exec_ctx, (grpc_metadata*)md);
  }
  if (i != total_count) {
    for (int j = 0; j < i; j++) {
      const grpc_metadata* md =
          get_md_elem(metadata, additional_metadata, j, count);
      grpc_linked_mdelem* l = linked_from_md(md);
      GRPC_MDELEM_UNREF(exec_ctx, l->md);
    }
    return 0;
  }
  if (prepend_extra_metadata) {
    if (call->send_extra_metadata_count == 0) {
      prepend_extra_metadata = 0;
    } else {
      for (i = 0; i < call->send_extra_metadata_count; i++) {
        GRPC_LOG_IF_ERROR("prepare_application_metadata",
                          grpc_metadata_batch_link_tail(
                              exec_ctx, batch, &call->send_extra_metadata[i]));
      }
    }
  }
  for (i = 0; i < total_count; i++) {
    grpc_metadata* md = get_md_elem(metadata, additional_metadata, i, count);
    grpc_linked_mdelem* l = linked_from_md(md);
    grpc_error* error = grpc_metadata_batch_link_tail(exec_ctx, batch, l);
    if (error != GRPC_ERROR_NONE) {
      GRPC_MDELEM_UNREF(exec_ctx, l->md);
    }
    GRPC_LOG_IF_ERROR("prepare_application_metadata", error);
  }
  call->send_extra_metadata_count = 0;

  return 1;
}

/* we offset status by a small amount when storing it into transport metadata
   as metadata cannot store a 0 value (which is used as OK for grpc_status_codes
   */
#define STATUS_OFFSET 1
static void destroy_status(void* ignored) {}

static uint32_t decode_status(grpc_mdelem md) {
  uint32_t status;
  void* user_data;
  if (grpc_mdelem_eq(md, GRPC_MDELEM_GRPC_STATUS_0)) return 0;
  if (grpc_mdelem_eq(md, GRPC_MDELEM_GRPC_STATUS_1)) return 1;
  if (grpc_mdelem_eq(md, GRPC_MDELEM_GRPC_STATUS_2)) return 2;
  user_data = grpc_mdelem_get_user_data(md, destroy_status);
  if (user_data != NULL) {
    status = ((uint32_t)(intptr_t)user_data) - STATUS_OFFSET;
  } else {
    if (!grpc_parse_slice_to_uint32(GRPC_MDVALUE(md), &status)) {
      status = GRPC_STATUS_UNKNOWN; /* could not parse status code */
    }
    grpc_mdelem_set_user_data(md, destroy_status,
                              (void*)(intptr_t)(status + STATUS_OFFSET));
  }
  return status;
}

static grpc_compression_algorithm decode_compression(grpc_mdelem md) {
  grpc_compression_algorithm algorithm =
      grpc_compression_algorithm_from_slice(GRPC_MDVALUE(md));
  if (algorithm == GRPC_COMPRESS_ALGORITHMS_COUNT) {
    char* md_c_str = grpc_slice_to_c_string(GRPC_MDVALUE(md));
    gpr_log(GPR_ERROR,
            "Invalid incoming compression algorithm: '%s'. Interpreting "
            "incoming data as uncompressed.",
            md_c_str);
    gpr_free(md_c_str);
    return GRPC_COMPRESS_NONE;
  }
  return algorithm;
}

static grpc_stream_compression_algorithm decode_stream_compression(
    grpc_mdelem md) {
  grpc_stream_compression_algorithm algorithm =
      grpc_stream_compression_algorithm_from_slice(GRPC_MDVALUE(md));
  if (algorithm == GRPC_STREAM_COMPRESS_ALGORITHMS_COUNT) {
    char* md_c_str = grpc_slice_to_c_string(GRPC_MDVALUE(md));
    gpr_log(GPR_ERROR,
            "Invalid incoming stream compression algorithm: '%s'. Interpreting "
            "incoming data as uncompressed.",
            md_c_str);
    gpr_free(md_c_str);
    return GRPC_STREAM_COMPRESS_NONE;
  }
  return algorithm;
}

static void publish_app_metadata(grpc_call* call, grpc_metadata_batch* b,
                                 int is_trailing) {
  if (b->list.count == 0) return;
  GPR_TIMER_BEGIN("publish_app_metadata", 0);
  grpc_metadata_array* dest;
  grpc_metadata* mdusr;
  dest = call->buffered_metadata[is_trailing];
  if (dest->count + b->list.count > dest->capacity) {
    dest->capacity =
        GPR_MAX(dest->capacity + b->list.count, dest->capacity * 3 / 2);
    dest->metadata = (grpc_metadata*)gpr_realloc(
        dest->metadata, sizeof(grpc_metadata) * dest->capacity);
  }
  for (grpc_linked_mdelem* l = b->list.head; l != NULL; l = l->next) {
    mdusr = &dest->metadata[dest->count++];
    /* we pass back borrowed slices that are valid whilst the call is valid */
    mdusr->key = GRPC_MDKEY(l->md);
    mdusr->value = GRPC_MDVALUE(l->md);
  }
  GPR_TIMER_END("publish_app_metadata", 0);
}

static void recv_initial_filter(grpc_exec_ctx* exec_ctx, grpc_call* call,
                                grpc_metadata_batch* b) {
  if (b->idx.named.content_encoding != NULL) {
    if (b->idx.named.grpc_encoding != NULL) {
      gpr_log(GPR_ERROR,
              "Received both content-encoding and grpc-encoding header. "
              "Ignoring grpc-encoding.");
      grpc_metadata_batch_remove(exec_ctx, b, b->idx.named.grpc_encoding);
    }
    GPR_TIMER_BEGIN("incoming_stream_compression_algorithm", 0);
    set_incoming_stream_compression_algorithm(
        call, decode_stream_compression(b->idx.named.content_encoding->md));
    GPR_TIMER_END("incoming_stream_compression_algorithm", 0);
    grpc_metadata_batch_remove(exec_ctx, b, b->idx.named.content_encoding);
  } else if (b->idx.named.grpc_encoding != NULL) {
    GPR_TIMER_BEGIN("incoming_compression_algorithm", 0);
    set_incoming_compression_algorithm(
        call, decode_compression(b->idx.named.grpc_encoding->md));
    GPR_TIMER_END("incoming_compression_algorithm", 0);
    grpc_metadata_batch_remove(exec_ctx, b, b->idx.named.grpc_encoding);
  }
  if (b->idx.named.grpc_accept_encoding != NULL) {
    GPR_TIMER_BEGIN("encodings_accepted_by_peer", 0);
    set_encodings_accepted_by_peer(exec_ctx, call,
                                   b->idx.named.grpc_accept_encoding->md);
    grpc_metadata_batch_remove(exec_ctx, b, b->idx.named.grpc_accept_encoding);
    GPR_TIMER_END("encodings_accepted_by_peer", 0);
  }
  if (b->idx.named.accept_encoding != NULL) {
    GPR_TIMER_BEGIN("stream_encodings_accepted_by_peer", 0);
    set_stream_encodings_accepted_by_peer(exec_ctx, call,
                                          b->idx.named.accept_encoding->md);
    grpc_metadata_batch_remove(exec_ctx, b, b->idx.named.accept_encoding);
    GPR_TIMER_END("stream_encodings_accepted_by_peer", 0);
  }
  publish_app_metadata(call, b, false);
}

static void recv_trailing_filter(grpc_exec_ctx* exec_ctx, void* args,
                                 grpc_metadata_batch* b) {
  grpc_call* call = (grpc_call*)args;
  if (b->idx.named.grpc_status != NULL) {
    uint32_t status_code = decode_status(b->idx.named.grpc_status->md);
    grpc_error* error =
        status_code == GRPC_STATUS_OK
            ? GRPC_ERROR_NONE
            : grpc_error_set_int(GRPC_ERROR_CREATE_FROM_STATIC_STRING(
                                     "Error received from peer"),
                                 GRPC_ERROR_INT_GRPC_STATUS,
                                 (intptr_t)status_code);
    if (b->idx.named.grpc_message != NULL) {
      error = grpc_error_set_str(
          error, GRPC_ERROR_STR_GRPC_MESSAGE,
          grpc_slice_ref_internal(GRPC_MDVALUE(b->idx.named.grpc_message->md)));
      grpc_metadata_batch_remove(exec_ctx, b, b->idx.named.grpc_message);
    } else if (error != GRPC_ERROR_NONE) {
      error = grpc_error_set_str(error, GRPC_ERROR_STR_GRPC_MESSAGE,
                                 grpc_empty_slice());
    }
    set_status_from_error(exec_ctx, call, STATUS_FROM_WIRE, error);
    grpc_metadata_batch_remove(exec_ctx, b, b->idx.named.grpc_status);
  }
  publish_app_metadata(call, b, true);
}

grpc_call_stack* grpc_call_get_call_stack(grpc_call* call) {
  return CALL_STACK_FROM_CALL(call);
}

/*******************************************************************************
 * BATCH API IMPLEMENTATION
 */

static void set_status_value_directly(grpc_status_code status, void* dest) {
  *(grpc_status_code*)dest = status;
}

static void set_cancelled_value(grpc_status_code status, void* dest) {
  *(int*)dest = (status != GRPC_STATUS_OK);
}

static bool are_write_flags_valid(uint32_t flags) {
  /* check that only bits in GRPC_WRITE_(INTERNAL?)_USED_MASK are set */
  const uint32_t allowed_write_positions =
      (GRPC_WRITE_USED_MASK | GRPC_WRITE_INTERNAL_USED_MASK);
  const uint32_t invalid_positions = ~allowed_write_positions;
  return !(flags & invalid_positions);
}

static bool are_initial_metadata_flags_valid(uint32_t flags, bool is_client) {
  /* check that only bits in GRPC_WRITE_(INTERNAL?)_USED_MASK are set */
  uint32_t invalid_positions = ~GRPC_INITIAL_METADATA_USED_MASK;
  if (!is_client) {
    invalid_positions |= GRPC_INITIAL_METADATA_IDEMPOTENT_REQUEST;
  }
  return !(flags & invalid_positions);
}

static int batch_slot_for_op(grpc_op_type type) {
  switch (type) {
    case GRPC_OP_SEND_INITIAL_METADATA:
      return 0;
    case GRPC_OP_SEND_MESSAGE:
      return 1;
    case GRPC_OP_SEND_CLOSE_FROM_CLIENT:
    case GRPC_OP_SEND_STATUS_FROM_SERVER:
      return 2;
    case GRPC_OP_RECV_INITIAL_METADATA:
      return 3;
    case GRPC_OP_RECV_MESSAGE:
      return 4;
    case GRPC_OP_RECV_CLOSE_ON_SERVER:
    case GRPC_OP_RECV_STATUS_ON_CLIENT:
      return 5;
  }
  GPR_UNREACHABLE_CODE(return 123456789);
}

static batch_control* allocate_batch_control(grpc_call* call,
                                             const grpc_op* ops,
                                             size_t num_ops) {
  int slot = batch_slot_for_op(ops[0].op);
  batch_control** pslot = &call->active_batches[slot];
  if (*pslot == NULL) {
    *pslot =
        (batch_control*)gpr_arena_alloc(call->arena, sizeof(batch_control));
  }
  batch_control* bctl = *pslot;
  if (bctl->call != NULL) {
    return NULL;
  }
  memset(bctl, 0, sizeof(*bctl));
  bctl->call = call;
  bctl->op.payload = &call->stream_op_payload;
  return bctl;
}

static void finish_batch_completion(grpc_exec_ctx* exec_ctx, void* user_data,
                                    grpc_cq_completion* storage) {
  batch_control* bctl = (batch_control*)user_data;
  grpc_call* call = bctl->call;
  bctl->call = NULL;
  GRPC_CALL_INTERNAL_UNREF(exec_ctx, call, "completion");
}

static grpc_error* consolidate_batch_errors(batch_control* bctl) {
  size_t n = (size_t)gpr_atm_acq_load(&bctl->num_errors);
  if (n == 0) {
    return GRPC_ERROR_NONE;
  } else if (n == 1) {
    /* Skip creating a composite error in the case that only one error was
       logged */
    grpc_error* e = bctl->errors[0];
    bctl->errors[0] = NULL;
    return e;
  } else {
    grpc_error* error = GRPC_ERROR_CREATE_REFERENCING_FROM_STATIC_STRING(
        "Call batch failed", bctl->errors, n);
    for (size_t i = 0; i < n; i++) {
      GRPC_ERROR_UNREF(bctl->errors[i]);
      bctl->errors[i] = NULL;
    }
    return error;
  }
}

static void post_batch_completion(grpc_exec_ctx* exec_ctx,
                                  batch_control* bctl) {
  grpc_call* next_child_call;
  grpc_call* call = bctl->call;
  grpc_error* error = consolidate_batch_errors(bctl);

  if (bctl->op.send_initial_metadata) {
    grpc_metadata_batch_destroy(
        exec_ctx,
        &call->metadata_batch[0 /* is_receiving */][0 /* is_trailing */]);
  }
  if (bctl->op.send_message) {
    call->sending_message = false;
  }
  if (bctl->op.send_trailing_metadata) {
    grpc_metadata_batch_destroy(
        exec_ctx,
        &call->metadata_batch[0 /* is_receiving */][1 /* is_trailing */]);
  }
  if (bctl->op.recv_trailing_metadata) {
    grpc_metadata_batch* md =
        &call->metadata_batch[1 /* is_receiving */][1 /* is_trailing */];
    recv_trailing_filter(exec_ctx, call, md);

    /* propagate cancellation to any interested children */
    gpr_atm_rel_store(&call->received_final_op_atm, 1);
    parent_call* pc = get_parent_call(call);
    if (pc != NULL) {
      grpc_call* child;
      gpr_mu_lock(&pc->child_list_mu);
      child = pc->first_child;
      if (child != NULL) {
        do {
          next_child_call = child->child->sibling_next;
          if (child->cancellation_is_inherited) {
            GRPC_CALL_INTERNAL_REF(child, "propagate_cancel");
            cancel_with_error(exec_ctx, child, STATUS_FROM_API_OVERRIDE,
                              GRPC_ERROR_CANCELLED);
            GRPC_CALL_INTERNAL_UNREF(exec_ctx, child, "propagate_cancel");
          }
          child = next_child_call;
        } while (child != pc->first_child);
      }
      gpr_mu_unlock(&pc->child_list_mu);
    }

    if (call->is_client) {
      get_final_status(exec_ctx, call, set_status_value_directly,
                       call->final_op.client.status,
                       call->final_op.client.status_details);
    } else {
      get_final_status(exec_ctx, call, set_cancelled_value,
                       call->final_op.server.cancelled, NULL);
    }

    GRPC_ERROR_UNREF(error);
    error = GRPC_ERROR_NONE;
  }
  if (error != GRPC_ERROR_NONE && bctl->op.recv_message &&
      *call->receiving_buffer != NULL) {
    grpc_byte_buffer_destroy(*call->receiving_buffer);
    *call->receiving_buffer = NULL;
  }

  if (bctl->completion_data.notify_tag.is_closure) {
    /* unrefs bctl->error */
    bctl->call = NULL;
    GRPC_CLOSURE_RUN(
        exec_ctx, (grpc_closure*)bctl->completion_data.notify_tag.tag, error);
    GRPC_CALL_INTERNAL_UNREF(exec_ctx, call, "completion");
  } else {
    /* unrefs bctl->error */
    grpc_cq_end_op(
        exec_ctx, bctl->call->cq, bctl->completion_data.notify_tag.tag, error,
        finish_batch_completion, bctl, &bctl->completion_data.cq_completion);
  }
}

static void finish_batch_step(grpc_exec_ctx* exec_ctx, batch_control* bctl) {
  if (gpr_unref(&bctl->steps_to_complete)) {
    post_batch_completion(exec_ctx, bctl);
  }
}

static void continue_receiving_slices(grpc_exec_ctx* exec_ctx,
                                      batch_control* bctl) {
  grpc_error* error;
  grpc_call* call = bctl->call;
  for (;;) {
    size_t remaining = call->receiving_stream->length -
                       (*call->receiving_buffer)->data.raw.slice_buffer.length;
    if (remaining == 0) {
      call->receiving_message = 0;
      grpc_byte_stream_destroy(exec_ctx, call->receiving_stream);
      call->receiving_stream = NULL;
      finish_batch_step(exec_ctx, bctl);
      return;
    }
    if (grpc_byte_stream_next(exec_ctx, call->receiving_stream, remaining,
                              &call->receiving_slice_ready)) {
      error = grpc_byte_stream_pull(exec_ctx, call->receiving_stream,
                                    &call->receiving_slice);
      if (error == GRPC_ERROR_NONE) {
        grpc_slice_buffer_add(&(*call->receiving_buffer)->data.raw.slice_buffer,
                              call->receiving_slice);
      } else {
        grpc_byte_stream_destroy(exec_ctx, call->receiving_stream);
        call->receiving_stream = NULL;
        grpc_byte_buffer_destroy(*call->receiving_buffer);
        *call->receiving_buffer = NULL;
        call->receiving_message = 0;
        finish_batch_step(exec_ctx, bctl);
        return;
      }
    } else {
      return;
    }
  }
}

static void receiving_slice_ready(grpc_exec_ctx* exec_ctx, void* bctlp,
                                  grpc_error* error) {
  batch_control* bctl = (batch_control*)bctlp;
  grpc_call* call = bctl->call;
  grpc_byte_stream* bs = call->receiving_stream;
  bool release_error = false;

  if (error == GRPC_ERROR_NONE) {
    grpc_slice slice;
    error = grpc_byte_stream_pull(exec_ctx, bs, &slice);
    if (error == GRPC_ERROR_NONE) {
      grpc_slice_buffer_add(&(*call->receiving_buffer)->data.raw.slice_buffer,
                            slice);
      continue_receiving_slices(exec_ctx, bctl);
    } else {
      /* Error returned by grpc_byte_stream_pull needs to be released manually
       */
      release_error = true;
    }
  }

  if (error != GRPC_ERROR_NONE) {
    if (grpc_trace_operation_failures.enabled()) {
      GRPC_LOG_IF_ERROR("receiving_slice_ready", GRPC_ERROR_REF(error));
    }
    grpc_byte_stream_destroy(exec_ctx, call->receiving_stream);
    call->receiving_stream = NULL;
    grpc_byte_buffer_destroy(*call->receiving_buffer);
    *call->receiving_buffer = NULL;
    call->receiving_message = 0;
    finish_batch_step(exec_ctx, bctl);
    if (release_error) {
      GRPC_ERROR_UNREF(error);
    }
  }
}

static void process_data_after_md(grpc_exec_ctx* exec_ctx,
                                  batch_control* bctl) {
  grpc_call* call = bctl->call;
  if (call->receiving_stream == NULL) {
    *call->receiving_buffer = NULL;
    call->receiving_message = 0;
    finish_batch_step(exec_ctx, bctl);
  } else {
    call->test_only_last_message_flags = call->receiving_stream->flags;
    if ((call->receiving_stream->flags & GRPC_WRITE_INTERNAL_COMPRESS) &&
        (call->incoming_compression_algorithm > GRPC_COMPRESS_NONE)) {
      *call->receiving_buffer = grpc_raw_compressed_byte_buffer_create(
          NULL, 0, call->incoming_compression_algorithm);
    } else {
      *call->receiving_buffer = grpc_raw_byte_buffer_create(NULL, 0);
    }
    GRPC_CLOSURE_INIT(&call->receiving_slice_ready, receiving_slice_ready, bctl,
                      grpc_schedule_on_exec_ctx);
    continue_receiving_slices(exec_ctx, bctl);
  }
}

static void receiving_stream_ready(grpc_exec_ctx* exec_ctx, void* bctlp,
                                   grpc_error* error) {
  batch_control* bctl = (batch_control*)bctlp;
  grpc_call* call = bctl->call;
  if (error != GRPC_ERROR_NONE) {
    if (call->receiving_stream != NULL) {
      grpc_byte_stream_destroy(exec_ctx, call->receiving_stream);
      call->receiving_stream = NULL;
    }
    add_batch_error(exec_ctx, bctl, GRPC_ERROR_REF(error), true);
    cancel_with_error(exec_ctx, call, STATUS_FROM_SURFACE,
                      GRPC_ERROR_REF(error));
  }
  /* If recv_state is RECV_NONE, we will save the batch_control
   * object with rel_cas, and will not use it after the cas. Its corresponding
   * acq_load is in receiving_initial_metadata_ready() */
  if (error != GRPC_ERROR_NONE || call->receiving_stream == NULL ||
      !gpr_atm_rel_cas(&call->recv_state, RECV_NONE, (gpr_atm)bctlp)) {
    process_data_after_md(exec_ctx, bctl);
  }
}

// The recv_message_ready callback used when sending a batch containing
// a recv_message op down the filter stack.  Yields the call combiner
// before processing the received message.
static void receiving_stream_ready_in_call_combiner(grpc_exec_ctx* exec_ctx,
                                                    void* bctlp,
                                                    grpc_error* error) {
  batch_control* bctl = (batch_control*)bctlp;
  grpc_call* call = bctl->call;
  GRPC_CALL_COMBINER_STOP(exec_ctx, &call->call_combiner, "recv_message_ready");
  receiving_stream_ready(exec_ctx, bctlp, error);
}

static void validate_filtered_metadata(grpc_exec_ctx* exec_ctx,
                                       batch_control* bctl) {
  grpc_call* call = bctl->call;
  /* validate compression algorithms */
  if (call->incoming_stream_compression_algorithm !=
      GRPC_STREAM_COMPRESS_NONE) {
    const grpc_stream_compression_algorithm algo =
        call->incoming_stream_compression_algorithm;
    char* error_msg = NULL;
    const grpc_compression_options compression_options =
        grpc_channel_compression_options(call->channel);
    if (algo >= GRPC_STREAM_COMPRESS_ALGORITHMS_COUNT) {
      gpr_asprintf(&error_msg,
                   "Invalid stream compression algorithm value '%d'.", algo);
      gpr_log(GPR_ERROR, "%s", error_msg);
      cancel_with_status(exec_ctx, call, STATUS_FROM_SURFACE,
                         GRPC_STATUS_UNIMPLEMENTED, error_msg);
    } else if (grpc_compression_options_is_stream_compression_algorithm_enabled(
                   &compression_options, algo) == 0) {
      /* check if algorithm is supported by current channel config */
      const char* algo_name = NULL;
      grpc_stream_compression_algorithm_name(algo, &algo_name);
      gpr_asprintf(&error_msg, "Stream compression algorithm '%s' is disabled.",
                   algo_name);
      gpr_log(GPR_ERROR, "%s", error_msg);
      cancel_with_status(exec_ctx, call, STATUS_FROM_SURFACE,
                         GRPC_STATUS_UNIMPLEMENTED, error_msg);
    }
    gpr_free(error_msg);

    GPR_ASSERT(call->stream_encodings_accepted_by_peer != 0);
    if (!GPR_BITGET(call->stream_encodings_accepted_by_peer,
                    call->incoming_stream_compression_algorithm)) {
<<<<<<< HEAD
      if (grpc_compression_trace.enabled()) {
        const char *algo_name = NULL;
=======
      if (GRPC_TRACER_ON(grpc_compression_trace)) {
        const char* algo_name = NULL;
>>>>>>> 67520b0f
        grpc_stream_compression_algorithm_name(
            call->incoming_stream_compression_algorithm, &algo_name);
        gpr_log(
            GPR_ERROR,
            "Stream compression algorithm (content-encoding = '%s') not "
            "present in the bitset of accepted encodings (accept-encodings: "
            "'0x%x')",
            algo_name, call->stream_encodings_accepted_by_peer);
      }
    }
  } else if (call->incoming_compression_algorithm != GRPC_COMPRESS_NONE) {
    const grpc_compression_algorithm algo =
        call->incoming_compression_algorithm;
    char* error_msg = NULL;
    const grpc_compression_options compression_options =
        grpc_channel_compression_options(call->channel);
    /* check if algorithm is known */
    if (algo >= GRPC_COMPRESS_ALGORITHMS_COUNT) {
      gpr_asprintf(&error_msg, "Invalid compression algorithm value '%d'.",
                   algo);
      gpr_log(GPR_ERROR, "%s", error_msg);
      cancel_with_status(exec_ctx, call, STATUS_FROM_SURFACE,
                         GRPC_STATUS_UNIMPLEMENTED, error_msg);
    } else if (grpc_compression_options_is_algorithm_enabled(
                   &compression_options, algo) == 0) {
      /* check if algorithm is supported by current channel config */
      const char* algo_name = NULL;
      grpc_compression_algorithm_name(algo, &algo_name);
      gpr_asprintf(&error_msg, "Compression algorithm '%s' is disabled.",
                   algo_name);
      gpr_log(GPR_ERROR, "%s", error_msg);
      cancel_with_status(exec_ctx, call, STATUS_FROM_SURFACE,
                         GRPC_STATUS_UNIMPLEMENTED, error_msg);
    } else {
      call->incoming_compression_algorithm = algo;
    }
    gpr_free(error_msg);

    GPR_ASSERT(call->encodings_accepted_by_peer != 0);
    if (!GPR_BITGET(call->encodings_accepted_by_peer,
                    call->incoming_compression_algorithm)) {
<<<<<<< HEAD
      if (grpc_compression_trace.enabled()) {
        const char *algo_name = NULL;
=======
      if (GRPC_TRACER_ON(grpc_compression_trace)) {
        const char* algo_name = NULL;
>>>>>>> 67520b0f
        grpc_compression_algorithm_name(call->incoming_compression_algorithm,
                                        &algo_name);
        gpr_log(GPR_ERROR,
                "Compression algorithm (grpc-encoding = '%s') not present in "
                "the bitset of accepted encodings (grpc-accept-encodings: "
                "'0x%x')",
                algo_name, call->encodings_accepted_by_peer);
      }
    }
  }
}

static void add_batch_error(grpc_exec_ctx* exec_ctx, batch_control* bctl,
                            grpc_error* error, bool has_cancelled) {
  if (error == GRPC_ERROR_NONE) return;
  int idx = (int)gpr_atm_full_fetch_add(&bctl->num_errors, 1);
  if (idx == 0 && !has_cancelled) {
    cancel_with_error(exec_ctx, bctl->call, STATUS_FROM_CORE,
                      GRPC_ERROR_REF(error));
  }
  bctl->errors[idx] = error;
}

static void receiving_initial_metadata_ready(grpc_exec_ctx* exec_ctx,
                                             void* bctlp, grpc_error* error) {
  batch_control* bctl = (batch_control*)bctlp;
  grpc_call* call = bctl->call;

  GRPC_CALL_COMBINER_STOP(exec_ctx, &call->call_combiner,
                          "recv_initial_metadata_ready");

  add_batch_error(exec_ctx, bctl, GRPC_ERROR_REF(error), false);
  if (error == GRPC_ERROR_NONE) {
    grpc_metadata_batch* md =
        &call->metadata_batch[1 /* is_receiving */][0 /* is_trailing */];
    recv_initial_filter(exec_ctx, call, md);

    /* TODO(ctiller): this could be moved into recv_initial_filter now */
    GPR_TIMER_BEGIN("validate_filtered_metadata", 0);
    validate_filtered_metadata(exec_ctx, bctl);
    GPR_TIMER_END("validate_filtered_metadata", 0);

    if (md->deadline != GRPC_MILLIS_INF_FUTURE && !call->is_client) {
      call->send_deadline = md->deadline;
    }
  }

  grpc_closure* saved_rsr_closure = NULL;
  while (true) {
    gpr_atm rsr_bctlp = gpr_atm_acq_load(&call->recv_state);
    /* Should only receive initial metadata once */
    GPR_ASSERT(rsr_bctlp != 1);
    if (rsr_bctlp == 0) {
      /* We haven't seen initial metadata and messages before, thus initial
       * metadata is received first.
       * no_barrier_cas is used, as this function won't access the batch_control
       * object saved by receiving_stream_ready() if the initial metadata is
       * received first. */
      if (gpr_atm_no_barrier_cas(&call->recv_state, RECV_NONE,
                                 RECV_INITIAL_METADATA_FIRST)) {
        break;
      }
    } else {
      /* Already received messages */
      saved_rsr_closure =
          GRPC_CLOSURE_CREATE(receiving_stream_ready, (batch_control*)rsr_bctlp,
                              grpc_schedule_on_exec_ctx);
      /* No need to modify recv_state */
      break;
    }
  }
  if (saved_rsr_closure != NULL) {
    GRPC_CLOSURE_RUN(exec_ctx, saved_rsr_closure, GRPC_ERROR_REF(error));
  }

  finish_batch_step(exec_ctx, bctl);
}

static void finish_batch(grpc_exec_ctx* exec_ctx, void* bctlp,
                         grpc_error* error) {
  batch_control* bctl = (batch_control*)bctlp;
  grpc_call* call = bctl->call;
  GRPC_CALL_COMBINER_STOP(exec_ctx, &call->call_combiner, "on_complete");
  add_batch_error(exec_ctx, bctl, GRPC_ERROR_REF(error), false);
  finish_batch_step(exec_ctx, bctl);
}

static void free_no_op_completion(grpc_exec_ctx* exec_ctx, void* p,
                                  grpc_cq_completion* completion) {
  gpr_free(completion);
}

static grpc_call_error call_start_batch(grpc_exec_ctx* exec_ctx,
                                        grpc_call* call, const grpc_op* ops,
                                        size_t nops, void* notify_tag,
                                        int is_notify_tag_closure) {
  size_t i;
  const grpc_op* op;
  batch_control* bctl;
  int num_completion_callbacks_needed = 1;
  grpc_call_error error = GRPC_CALL_OK;
  grpc_transport_stream_op_batch* stream_op;
  grpc_transport_stream_op_batch_payload* stream_op_payload;

  GPR_TIMER_BEGIN("grpc_call_start_batch", 0);
  GRPC_CALL_LOG_BATCH(GPR_INFO, call, ops, nops, notify_tag);

  if (nops == 0) {
    if (!is_notify_tag_closure) {
      GPR_ASSERT(grpc_cq_begin_op(call->cq, notify_tag));
      grpc_cq_end_op(
          exec_ctx, call->cq, notify_tag, GRPC_ERROR_NONE,
          free_no_op_completion, NULL,
          (grpc_cq_completion*)gpr_malloc(sizeof(grpc_cq_completion)));
    } else {
      GRPC_CLOSURE_SCHED(exec_ctx, (grpc_closure*)notify_tag, GRPC_ERROR_NONE);
    }
    error = GRPC_CALL_OK;
    goto done;
  }

  bctl = allocate_batch_control(call, ops, nops);
  if (bctl == NULL) {
    return GRPC_CALL_ERROR_TOO_MANY_OPERATIONS;
  }
  bctl->completion_data.notify_tag.tag = notify_tag;
  bctl->completion_data.notify_tag.is_closure =
      (uint8_t)(is_notify_tag_closure != 0);

  stream_op = &bctl->op;
  stream_op_payload = &call->stream_op_payload;

  /* rewrite batch ops into a transport op */
  for (i = 0; i < nops; i++) {
    op = &ops[i];
    if (op->reserved != NULL) {
      error = GRPC_CALL_ERROR;
      goto done_with_error;
    }
    switch (op->op) {
      case GRPC_OP_SEND_INITIAL_METADATA: {
        /* Flag validation: currently allow no flags */
        if (!are_initial_metadata_flags_valid(op->flags, call->is_client)) {
          error = GRPC_CALL_ERROR_INVALID_FLAGS;
          goto done_with_error;
        }
        if (call->sent_initial_metadata) {
          error = GRPC_CALL_ERROR_TOO_MANY_OPERATIONS;
          goto done_with_error;
        }
        /* process compression level */
        memset(&call->compression_md, 0, sizeof(call->compression_md));
        size_t additional_metadata_count = 0;
        grpc_compression_level effective_compression_level =
            GRPC_COMPRESS_LEVEL_NONE;
        grpc_stream_compression_level effective_stream_compression_level =
            GRPC_STREAM_COMPRESS_LEVEL_NONE;
        bool level_set = false;
        bool stream_compression = false;
        if (op->data.send_initial_metadata.maybe_stream_compression_level
                .is_set) {
          effective_stream_compression_level =
              op->data.send_initial_metadata.maybe_stream_compression_level
                  .level;
          level_set = true;
          stream_compression = true;
        } else if (op->data.send_initial_metadata.maybe_compression_level
                       .is_set) {
          effective_compression_level =
              op->data.send_initial_metadata.maybe_compression_level.level;
          level_set = true;
        } else {
          const grpc_compression_options copts =
              grpc_channel_compression_options(call->channel);
          if (copts.default_stream_compression_level.is_set) {
            level_set = true;
            effective_stream_compression_level =
                copts.default_stream_compression_level.level;
            stream_compression = true;
          } else if (copts.default_level.is_set) {
            level_set = true;
            effective_compression_level = copts.default_level.level;
          }
        }
        if (level_set && !call->is_client) {
          if (stream_compression) {
            const grpc_stream_compression_algorithm calgo =
                stream_compression_algorithm_for_level_locked(
                    call, effective_stream_compression_level);
            call->compression_md.key =
                GRPC_MDSTR_GRPC_INTERNAL_STREAM_ENCODING_REQUEST;
            call->compression_md.value =
                grpc_stream_compression_algorithm_slice(calgo);
          } else {
            const grpc_compression_algorithm calgo =
                compression_algorithm_for_level_locked(
                    call, effective_compression_level);
            /* the following will be picked up by the compress filter and used
             * as the call's compression algorithm. */
            call->compression_md.key =
                GRPC_MDSTR_GRPC_INTERNAL_ENCODING_REQUEST;
            call->compression_md.value =
                grpc_compression_algorithm_slice(calgo);
            additional_metadata_count++;
          }
        }

        if (op->data.send_initial_metadata.count + additional_metadata_count >
            INT_MAX) {
          error = GRPC_CALL_ERROR_INVALID_METADATA;
          goto done_with_error;
        }
        stream_op->send_initial_metadata = true;
        call->sent_initial_metadata = true;
        if (!prepare_application_metadata(
                exec_ctx, call, (int)op->data.send_initial_metadata.count,
                op->data.send_initial_metadata.metadata, 0, call->is_client,
                &call->compression_md, (int)additional_metadata_count)) {
          error = GRPC_CALL_ERROR_INVALID_METADATA;
          goto done_with_error;
        }
        /* TODO(ctiller): just make these the same variable? */
        if (call->is_client) {
          call->metadata_batch[0][0].deadline = call->send_deadline;
        }
        stream_op_payload->send_initial_metadata.send_initial_metadata =
            &call->metadata_batch[0 /* is_receiving */][0 /* is_trailing */];
        stream_op_payload->send_initial_metadata.send_initial_metadata_flags =
            op->flags;
        if (call->is_client) {
          stream_op_payload->send_initial_metadata.peer_string =
              &call->peer_string;
        }
        break;
      }
      case GRPC_OP_SEND_MESSAGE: {
        if (!are_write_flags_valid(op->flags)) {
          error = GRPC_CALL_ERROR_INVALID_FLAGS;
          goto done_with_error;
        }
        if (op->data.send_message.send_message == NULL) {
          error = GRPC_CALL_ERROR_INVALID_MESSAGE;
          goto done_with_error;
        }
        if (call->sending_message) {
          error = GRPC_CALL_ERROR_TOO_MANY_OPERATIONS;
          goto done_with_error;
        }
        stream_op->send_message = true;
        call->sending_message = true;
        grpc_slice_buffer_stream_init(
            &call->sending_stream,
            &op->data.send_message.send_message->data.raw.slice_buffer,
            op->flags);
        /* If the outgoing buffer is already compressed, mark it as so in the
           flags. These will be picked up by the compression filter and further
           (wasteful) attempts at compression skipped. */
        if (op->data.send_message.send_message->data.raw.compression >
            GRPC_COMPRESS_NONE) {
          call->sending_stream.base.flags |= GRPC_WRITE_INTERNAL_COMPRESS;
        }
        stream_op_payload->send_message.send_message =
            &call->sending_stream.base;
        break;
      }
      case GRPC_OP_SEND_CLOSE_FROM_CLIENT: {
        /* Flag validation: currently allow no flags */
        if (op->flags != 0) {
          error = GRPC_CALL_ERROR_INVALID_FLAGS;
          goto done_with_error;
        }
        if (!call->is_client) {
          error = GRPC_CALL_ERROR_NOT_ON_SERVER;
          goto done_with_error;
        }
        if (call->sent_final_op) {
          error = GRPC_CALL_ERROR_TOO_MANY_OPERATIONS;
          goto done_with_error;
        }
        stream_op->send_trailing_metadata = true;
        call->sent_final_op = true;
        stream_op_payload->send_trailing_metadata.send_trailing_metadata =
            &call->metadata_batch[0 /* is_receiving */][1 /* is_trailing */];
        break;
      }
      case GRPC_OP_SEND_STATUS_FROM_SERVER: {
        /* Flag validation: currently allow no flags */
        if (op->flags != 0) {
          error = GRPC_CALL_ERROR_INVALID_FLAGS;
          goto done_with_error;
        }
        if (call->is_client) {
          error = GRPC_CALL_ERROR_NOT_ON_CLIENT;
          goto done_with_error;
        }
        if (call->sent_final_op) {
          error = GRPC_CALL_ERROR_TOO_MANY_OPERATIONS;
          goto done_with_error;
        }
        if (op->data.send_status_from_server.trailing_metadata_count >
            INT_MAX) {
          error = GRPC_CALL_ERROR_INVALID_METADATA;
          goto done_with_error;
        }
        stream_op->send_trailing_metadata = true;
        call->sent_final_op = true;
        GPR_ASSERT(call->send_extra_metadata_count == 0);
        call->send_extra_metadata_count = 1;
        call->send_extra_metadata[0].md = grpc_channel_get_reffed_status_elem(
            exec_ctx, call->channel, op->data.send_status_from_server.status);
        {
          grpc_error* override_error = GRPC_ERROR_NONE;
          if (op->data.send_status_from_server.status != GRPC_STATUS_OK) {
            override_error = GRPC_ERROR_CREATE_FROM_STATIC_STRING(
                "Error from server send status");
          }
          if (op->data.send_status_from_server.status_details != NULL) {
            call->send_extra_metadata[1].md = grpc_mdelem_from_slices(
                exec_ctx, GRPC_MDSTR_GRPC_MESSAGE,
                grpc_slice_ref_internal(
                    *op->data.send_status_from_server.status_details));
            call->send_extra_metadata_count++;
            char* msg = grpc_slice_to_c_string(
                GRPC_MDVALUE(call->send_extra_metadata[1].md));
            override_error =
                grpc_error_set_str(override_error, GRPC_ERROR_STR_GRPC_MESSAGE,
                                   grpc_slice_from_copied_string(msg));
            gpr_free(msg);
          }
          set_status_from_error(exec_ctx, call, STATUS_FROM_API_OVERRIDE,
                                override_error);
        }
        if (!prepare_application_metadata(
                exec_ctx, call,
                (int)op->data.send_status_from_server.trailing_metadata_count,
                op->data.send_status_from_server.trailing_metadata, 1, 1, NULL,
                0)) {
          for (int n = 0; n < call->send_extra_metadata_count; n++) {
            GRPC_MDELEM_UNREF(exec_ctx, call->send_extra_metadata[n].md);
          }
          call->send_extra_metadata_count = 0;
          error = GRPC_CALL_ERROR_INVALID_METADATA;
          goto done_with_error;
        }
        stream_op_payload->send_trailing_metadata.send_trailing_metadata =
            &call->metadata_batch[0 /* is_receiving */][1 /* is_trailing */];
        break;
      }
      case GRPC_OP_RECV_INITIAL_METADATA: {
        /* Flag validation: currently allow no flags */
        if (op->flags != 0) {
          error = GRPC_CALL_ERROR_INVALID_FLAGS;
          goto done_with_error;
        }
        if (call->received_initial_metadata) {
          error = GRPC_CALL_ERROR_TOO_MANY_OPERATIONS;
          goto done_with_error;
        }
        call->received_initial_metadata = true;
        call->buffered_metadata[0] =
            op->data.recv_initial_metadata.recv_initial_metadata;
        GRPC_CLOSURE_INIT(&call->receiving_initial_metadata_ready,
                          receiving_initial_metadata_ready, bctl,
                          grpc_schedule_on_exec_ctx);
        stream_op->recv_initial_metadata = true;
        stream_op_payload->recv_initial_metadata.recv_initial_metadata =
            &call->metadata_batch[1 /* is_receiving */][0 /* is_trailing */];
        stream_op_payload->recv_initial_metadata.recv_initial_metadata_ready =
            &call->receiving_initial_metadata_ready;
        if (!call->is_client) {
          stream_op_payload->recv_initial_metadata.peer_string =
              &call->peer_string;
        }
        num_completion_callbacks_needed++;
        break;
      }
      case GRPC_OP_RECV_MESSAGE: {
        /* Flag validation: currently allow no flags */
        if (op->flags != 0) {
          error = GRPC_CALL_ERROR_INVALID_FLAGS;
          goto done_with_error;
        }
        if (call->receiving_message) {
          error = GRPC_CALL_ERROR_TOO_MANY_OPERATIONS;
          goto done_with_error;
        }
        call->receiving_message = true;
        stream_op->recv_message = true;
        call->receiving_buffer = op->data.recv_message.recv_message;
        stream_op_payload->recv_message.recv_message = &call->receiving_stream;
        GRPC_CLOSURE_INIT(&call->receiving_stream_ready,
                          receiving_stream_ready_in_call_combiner, bctl,
                          grpc_schedule_on_exec_ctx);
        stream_op_payload->recv_message.recv_message_ready =
            &call->receiving_stream_ready;
        num_completion_callbacks_needed++;
        break;
      }
      case GRPC_OP_RECV_STATUS_ON_CLIENT: {
        /* Flag validation: currently allow no flags */
        if (op->flags != 0) {
          error = GRPC_CALL_ERROR_INVALID_FLAGS;
          goto done_with_error;
        }
        if (!call->is_client) {
          error = GRPC_CALL_ERROR_NOT_ON_SERVER;
          goto done_with_error;
        }
        if (call->requested_final_op) {
          error = GRPC_CALL_ERROR_TOO_MANY_OPERATIONS;
          goto done_with_error;
        }
        call->requested_final_op = true;
        call->buffered_metadata[1] =
            op->data.recv_status_on_client.trailing_metadata;
        call->final_op.client.status = op->data.recv_status_on_client.status;
        call->final_op.client.status_details =
            op->data.recv_status_on_client.status_details;
        stream_op->recv_trailing_metadata = true;
        stream_op->collect_stats = true;
        stream_op_payload->recv_trailing_metadata.recv_trailing_metadata =
            &call->metadata_batch[1 /* is_receiving */][1 /* is_trailing */];
        stream_op_payload->collect_stats.collect_stats =
            &call->final_info.stats.transport_stream_stats;
        break;
      }
      case GRPC_OP_RECV_CLOSE_ON_SERVER: {
        /* Flag validation: currently allow no flags */
        if (op->flags != 0) {
          error = GRPC_CALL_ERROR_INVALID_FLAGS;
          goto done_with_error;
        }
        if (call->is_client) {
          error = GRPC_CALL_ERROR_NOT_ON_CLIENT;
          goto done_with_error;
        }
        if (call->requested_final_op) {
          error = GRPC_CALL_ERROR_TOO_MANY_OPERATIONS;
          goto done_with_error;
        }
        call->requested_final_op = true;
        call->final_op.server.cancelled =
            op->data.recv_close_on_server.cancelled;
        stream_op->recv_trailing_metadata = true;
        stream_op->collect_stats = true;
        stream_op_payload->recv_trailing_metadata.recv_trailing_metadata =
            &call->metadata_batch[1 /* is_receiving */][1 /* is_trailing */];
        stream_op_payload->collect_stats.collect_stats =
            &call->final_info.stats.transport_stream_stats;
        break;
      }
    }
  }

  GRPC_CALL_INTERNAL_REF(call, "completion");
  if (!is_notify_tag_closure) {
    GPR_ASSERT(grpc_cq_begin_op(call->cq, notify_tag));
  }
  gpr_ref_init(&bctl->steps_to_complete, num_completion_callbacks_needed);

  GRPC_CLOSURE_INIT(&bctl->finish_batch, finish_batch, bctl,
                    grpc_schedule_on_exec_ctx);
  stream_op->on_complete = &bctl->finish_batch;
  gpr_atm_rel_store(&call->any_ops_sent_atm, 1);

  execute_batch(exec_ctx, call, stream_op, &bctl->start_batch);

done:
  GPR_TIMER_END("grpc_call_start_batch", 0);
  return error;

done_with_error:
  /* reverse any mutations that occured */
  if (stream_op->send_initial_metadata) {
    call->sent_initial_metadata = false;
    grpc_metadata_batch_clear(exec_ctx, &call->metadata_batch[0][0]);
  }
  if (stream_op->send_message) {
    call->sending_message = false;
    grpc_byte_stream_destroy(exec_ctx, &call->sending_stream.base);
  }
  if (stream_op->send_trailing_metadata) {
    call->sent_final_op = false;
    grpc_metadata_batch_clear(exec_ctx, &call->metadata_batch[0][1]);
  }
  if (stream_op->recv_initial_metadata) {
    call->received_initial_metadata = false;
  }
  if (stream_op->recv_message) {
    call->receiving_message = false;
  }
  if (stream_op->recv_trailing_metadata) {
    call->requested_final_op = false;
  }
  goto done;
}

grpc_call_error grpc_call_start_batch(grpc_call* call, const grpc_op* ops,
                                      size_t nops, void* tag, void* reserved) {
  grpc_exec_ctx exec_ctx = GRPC_EXEC_CTX_INIT;
  grpc_call_error err;

  GRPC_API_TRACE(
      "grpc_call_start_batch(call=%p, ops=%p, nops=%lu, tag=%p, "
      "reserved=%p)",
      5, (call, ops, (unsigned long)nops, tag, reserved));

  if (reserved != NULL) {
    err = GRPC_CALL_ERROR;
  } else {
    err = call_start_batch(&exec_ctx, call, ops, nops, tag, 0);
  }

  grpc_exec_ctx_finish(&exec_ctx);
  return err;
}

grpc_call_error grpc_call_start_batch_and_execute(grpc_exec_ctx* exec_ctx,
                                                  grpc_call* call,
                                                  const grpc_op* ops,
                                                  size_t nops,
                                                  grpc_closure* closure) {
  return call_start_batch(exec_ctx, call, ops, nops, closure, 1);
}

void grpc_call_context_set(grpc_call* call, grpc_context_index elem,
                           void* value, void (*destroy)(void* value)) {
  if (call->context[elem].destroy) {
    call->context[elem].destroy(call->context[elem].value);
  }
  call->context[elem].value = value;
  call->context[elem].destroy = destroy;
}

void* grpc_call_context_get(grpc_call* call, grpc_context_index elem) {
  return call->context[elem].value;
}

uint8_t grpc_call_is_client(grpc_call* call) { return call->is_client; }

grpc_compression_algorithm grpc_call_compression_for_level(
    grpc_call* call, grpc_compression_level level) {
  grpc_compression_algorithm algo =
      compression_algorithm_for_level_locked(call, level);
  return algo;
}

const char* grpc_call_error_to_string(grpc_call_error error) {
  switch (error) {
    case GRPC_CALL_ERROR:
      return "GRPC_CALL_ERROR";
    case GRPC_CALL_ERROR_ALREADY_ACCEPTED:
      return "GRPC_CALL_ERROR_ALREADY_ACCEPTED";
    case GRPC_CALL_ERROR_ALREADY_FINISHED:
      return "GRPC_CALL_ERROR_ALREADY_FINISHED";
    case GRPC_CALL_ERROR_ALREADY_INVOKED:
      return "GRPC_CALL_ERROR_ALREADY_INVOKED";
    case GRPC_CALL_ERROR_BATCH_TOO_BIG:
      return "GRPC_CALL_ERROR_BATCH_TOO_BIG";
    case GRPC_CALL_ERROR_INVALID_FLAGS:
      return "GRPC_CALL_ERROR_INVALID_FLAGS";
    case GRPC_CALL_ERROR_INVALID_MESSAGE:
      return "GRPC_CALL_ERROR_INVALID_MESSAGE";
    case GRPC_CALL_ERROR_INVALID_METADATA:
      return "GRPC_CALL_ERROR_INVALID_METADATA";
    case GRPC_CALL_ERROR_NOT_INVOKED:
      return "GRPC_CALL_ERROR_NOT_INVOKED";
    case GRPC_CALL_ERROR_NOT_ON_CLIENT:
      return "GRPC_CALL_ERROR_NOT_ON_CLIENT";
    case GRPC_CALL_ERROR_NOT_ON_SERVER:
      return "GRPC_CALL_ERROR_NOT_ON_SERVER";
    case GRPC_CALL_ERROR_NOT_SERVER_COMPLETION_QUEUE:
      return "GRPC_CALL_ERROR_NOT_SERVER_COMPLETION_QUEUE";
    case GRPC_CALL_ERROR_PAYLOAD_TYPE_MISMATCH:
      return "GRPC_CALL_ERROR_PAYLOAD_TYPE_MISMATCH";
    case GRPC_CALL_ERROR_TOO_MANY_OPERATIONS:
      return "GRPC_CALL_ERROR_TOO_MANY_OPERATIONS";
    case GRPC_CALL_ERROR_COMPLETION_QUEUE_SHUTDOWN:
      return "GRPC_CALL_ERROR_COMPLETION_QUEUE_SHUTDOWN";
    case GRPC_CALL_OK:
      return "GRPC_CALL_OK";
  }
  GPR_UNREACHABLE_CODE(return "GRPC_CALL_ERROR_UNKNOW");
}<|MERGE_RESOLUTION|>--- conflicted
+++ resolved
@@ -1528,13 +1528,8 @@
     GPR_ASSERT(call->stream_encodings_accepted_by_peer != 0);
     if (!GPR_BITGET(call->stream_encodings_accepted_by_peer,
                     call->incoming_stream_compression_algorithm)) {
-<<<<<<< HEAD
       if (grpc_compression_trace.enabled()) {
-        const char *algo_name = NULL;
-=======
-      if (GRPC_TRACER_ON(grpc_compression_trace)) {
         const char* algo_name = NULL;
->>>>>>> 67520b0f
         grpc_stream_compression_algorithm_name(
             call->incoming_stream_compression_algorithm, &algo_name);
         gpr_log(
@@ -1576,13 +1571,8 @@
     GPR_ASSERT(call->encodings_accepted_by_peer != 0);
     if (!GPR_BITGET(call->encodings_accepted_by_peer,
                     call->incoming_compression_algorithm)) {
-<<<<<<< HEAD
       if (grpc_compression_trace.enabled()) {
-        const char *algo_name = NULL;
-=======
-      if (GRPC_TRACER_ON(grpc_compression_trace)) {
         const char* algo_name = NULL;
->>>>>>> 67520b0f
         grpc_compression_algorithm_name(call->incoming_compression_algorithm,
                                         &algo_name);
         gpr_log(GPR_ERROR,
