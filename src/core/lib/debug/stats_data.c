--- conflicted
+++ resolved
@@ -116,11 +116,8 @@
     "the executor",
 };
 const char *grpc_stats_histogram_name[GRPC_STATS_HISTOGRAM_COUNT] = {
-<<<<<<< HEAD
-    "call_initial_size",       "poll_events_returned",    "tcp_write_size",
-    "tcp_write_iov_size",      "tcp_read_size",           "tcp_read_offer",
-    "tcp_read_offer_iov_size", "http2_send_message_size",
-=======
+    "call_initial_size",
+    "poll_events_returned",
     "tcp_write_size",
     "tcp_write_iov_size",
     "tcp_read_size",
@@ -131,7 +128,6 @@
     "http2_send_message_per_write",
     "http2_send_trailing_metadata_per_write",
     "http2_send_flowctl_per_write",
->>>>>>> 55c4b313
 };
 const char *grpc_stats_histogram_doc[GRPC_STATS_HISTOGRAM_COUNT] = {
     "Initial size of the grpc_call arena created at call start",
@@ -417,140 +413,130 @@
                            grpc_stats_histo_find_bucket_slow(
                                (exec_ctx), value, grpc_stats_table_4, 64));
 }
-<<<<<<< HEAD
-const int grpc_stats_histo_buckets[8] = {64, 128, 64, 64, 64, 64, 64, 64};
-const int grpc_stats_histo_start[8] = {0, 64, 192, 256, 320, 384, 448, 512};
-const int *const grpc_stats_histo_bucket_boundaries[8] = {
+void grpc_stats_inc_http2_send_initial_metadata_per_write(
+    grpc_exec_ctx *exec_ctx, int value) {
+  value = GPR_CLAMP(value, 0, 1024);
+  if (value < 13) {
+    GRPC_STATS_INC_HISTOGRAM(
+        (exec_ctx), GRPC_STATS_HISTOGRAM_HTTP2_SEND_INITIAL_METADATA_PER_WRITE,
+        value);
+    return;
+  }
+  union {
+    double dbl;
+    uint64_t uint;
+  } _val, _bkt;
+  _val.dbl = value;
+  if (_val.uint < 4637863191261478912ull) {
+    int bucket =
+        grpc_stats_table_7[((_val.uint - 4623507967449235456ull) >> 48)] + 13;
+    _bkt.dbl = grpc_stats_table_6[bucket];
+    bucket -= (_val.uint < _bkt.uint);
+    GRPC_STATS_INC_HISTOGRAM(
+        (exec_ctx), GRPC_STATS_HISTOGRAM_HTTP2_SEND_INITIAL_METADATA_PER_WRITE,
+        bucket);
+    return;
+  }
+  GRPC_STATS_INC_HISTOGRAM(
+      (exec_ctx), GRPC_STATS_HISTOGRAM_HTTP2_SEND_INITIAL_METADATA_PER_WRITE,
+      grpc_stats_histo_find_bucket_slow((exec_ctx), value, grpc_stats_table_6,
+                                        64));
+}
+void grpc_stats_inc_http2_send_message_per_write(grpc_exec_ctx *exec_ctx,
+                                                 int value) {
+  value = GPR_CLAMP(value, 0, 1024);
+  if (value < 13) {
+    GRPC_STATS_INC_HISTOGRAM(
+        (exec_ctx), GRPC_STATS_HISTOGRAM_HTTP2_SEND_MESSAGE_PER_WRITE, value);
+    return;
+  }
+  union {
+    double dbl;
+    uint64_t uint;
+  } _val, _bkt;
+  _val.dbl = value;
+  if (_val.uint < 4637863191261478912ull) {
+    int bucket =
+        grpc_stats_table_7[((_val.uint - 4623507967449235456ull) >> 48)] + 13;
+    _bkt.dbl = grpc_stats_table_6[bucket];
+    bucket -= (_val.uint < _bkt.uint);
+    GRPC_STATS_INC_HISTOGRAM(
+        (exec_ctx), GRPC_STATS_HISTOGRAM_HTTP2_SEND_MESSAGE_PER_WRITE, bucket);
+    return;
+  }
+  GRPC_STATS_INC_HISTOGRAM((exec_ctx),
+                           GRPC_STATS_HISTOGRAM_HTTP2_SEND_MESSAGE_PER_WRITE,
+                           grpc_stats_histo_find_bucket_slow(
+                               (exec_ctx), value, grpc_stats_table_6, 64));
+}
+void grpc_stats_inc_http2_send_trailing_metadata_per_write(
+    grpc_exec_ctx *exec_ctx, int value) {
+  value = GPR_CLAMP(value, 0, 1024);
+  if (value < 13) {
+    GRPC_STATS_INC_HISTOGRAM(
+        (exec_ctx), GRPC_STATS_HISTOGRAM_HTTP2_SEND_TRAILING_METADATA_PER_WRITE,
+        value);
+    return;
+  }
+  union {
+    double dbl;
+    uint64_t uint;
+  } _val, _bkt;
+  _val.dbl = value;
+  if (_val.uint < 4637863191261478912ull) {
+    int bucket =
+        grpc_stats_table_7[((_val.uint - 4623507967449235456ull) >> 48)] + 13;
+    _bkt.dbl = grpc_stats_table_6[bucket];
+    bucket -= (_val.uint < _bkt.uint);
+    GRPC_STATS_INC_HISTOGRAM(
+        (exec_ctx), GRPC_STATS_HISTOGRAM_HTTP2_SEND_TRAILING_METADATA_PER_WRITE,
+        bucket);
+    return;
+  }
+  GRPC_STATS_INC_HISTOGRAM(
+      (exec_ctx), GRPC_STATS_HISTOGRAM_HTTP2_SEND_TRAILING_METADATA_PER_WRITE,
+      grpc_stats_histo_find_bucket_slow((exec_ctx), value, grpc_stats_table_6,
+                                        64));
+}
+void grpc_stats_inc_http2_send_flowctl_per_write(grpc_exec_ctx *exec_ctx,
+                                                 int value) {
+  value = GPR_CLAMP(value, 0, 1024);
+  if (value < 13) {
+    GRPC_STATS_INC_HISTOGRAM(
+        (exec_ctx), GRPC_STATS_HISTOGRAM_HTTP2_SEND_FLOWCTL_PER_WRITE, value);
+    return;
+  }
+  union {
+    double dbl;
+    uint64_t uint;
+  } _val, _bkt;
+  _val.dbl = value;
+  if (_val.uint < 4637863191261478912ull) {
+    int bucket =
+        grpc_stats_table_7[((_val.uint - 4623507967449235456ull) >> 48)] + 13;
+    _bkt.dbl = grpc_stats_table_6[bucket];
+    bucket -= (_val.uint < _bkt.uint);
+    GRPC_STATS_INC_HISTOGRAM(
+        (exec_ctx), GRPC_STATS_HISTOGRAM_HTTP2_SEND_FLOWCTL_PER_WRITE, bucket);
+    return;
+  }
+  GRPC_STATS_INC_HISTOGRAM((exec_ctx),
+                           GRPC_STATS_HISTOGRAM_HTTP2_SEND_FLOWCTL_PER_WRITE,
+                           grpc_stats_histo_find_bucket_slow(
+                               (exec_ctx), value, grpc_stats_table_6, 64));
+}
+const int grpc_stats_histo_buckets[12] = {64, 128, 64, 64, 64, 64,
+                                          64, 64,  64, 64, 64, 64};
+const int grpc_stats_histo_start[12] = {0,   64,  192, 256, 320, 384,
+                                        448, 512, 576, 640, 704, 768};
+const int *const grpc_stats_histo_bucket_boundaries[12] = {
     grpc_stats_table_0, grpc_stats_table_2, grpc_stats_table_4,
     grpc_stats_table_6, grpc_stats_table_4, grpc_stats_table_4,
-    grpc_stats_table_6, grpc_stats_table_4};
-void (*const grpc_stats_inc_histogram[8])(grpc_exec_ctx *exec_ctx, int x) = {
+    grpc_stats_table_6, grpc_stats_table_4, grpc_stats_table_6,
+    grpc_stats_table_6, grpc_stats_table_6, grpc_stats_table_6};
+void (*const grpc_stats_inc_histogram[12])(grpc_exec_ctx *exec_ctx, int x) = {
     grpc_stats_inc_call_initial_size,
     grpc_stats_inc_poll_events_returned,
-=======
-void grpc_stats_inc_http2_send_initial_metadata_per_write(
-    grpc_exec_ctx *exec_ctx, int value) {
-  value = GPR_CLAMP(value, 0, 1024);
-  if (value < 13) {
-    GRPC_STATS_INC_HISTOGRAM(
-        (exec_ctx), GRPC_STATS_HISTOGRAM_HTTP2_SEND_INITIAL_METADATA_PER_WRITE,
-        value);
-    return;
-  }
-  union {
-    double dbl;
-    uint64_t uint;
-  } _val, _bkt;
-  _val.dbl = value;
-  if (_val.uint < 4637863191261478912ull) {
-    int bucket =
-        grpc_stats_table_3[((_val.uint - 4623507967449235456ull) >> 48)] + 13;
-    _bkt.dbl = grpc_stats_table_2[bucket];
-    bucket -= (_val.uint < _bkt.uint);
-    GRPC_STATS_INC_HISTOGRAM(
-        (exec_ctx), GRPC_STATS_HISTOGRAM_HTTP2_SEND_INITIAL_METADATA_PER_WRITE,
-        bucket);
-    return;
-  }
-  GRPC_STATS_INC_HISTOGRAM(
-      (exec_ctx), GRPC_STATS_HISTOGRAM_HTTP2_SEND_INITIAL_METADATA_PER_WRITE,
-      grpc_stats_histo_find_bucket_slow((exec_ctx), value, grpc_stats_table_2,
-                                        64));
-}
-void grpc_stats_inc_http2_send_message_per_write(grpc_exec_ctx *exec_ctx,
-                                                 int value) {
-  value = GPR_CLAMP(value, 0, 1024);
-  if (value < 13) {
-    GRPC_STATS_INC_HISTOGRAM(
-        (exec_ctx), GRPC_STATS_HISTOGRAM_HTTP2_SEND_MESSAGE_PER_WRITE, value);
-    return;
-  }
-  union {
-    double dbl;
-    uint64_t uint;
-  } _val, _bkt;
-  _val.dbl = value;
-  if (_val.uint < 4637863191261478912ull) {
-    int bucket =
-        grpc_stats_table_3[((_val.uint - 4623507967449235456ull) >> 48)] + 13;
-    _bkt.dbl = grpc_stats_table_2[bucket];
-    bucket -= (_val.uint < _bkt.uint);
-    GRPC_STATS_INC_HISTOGRAM(
-        (exec_ctx), GRPC_STATS_HISTOGRAM_HTTP2_SEND_MESSAGE_PER_WRITE, bucket);
-    return;
-  }
-  GRPC_STATS_INC_HISTOGRAM((exec_ctx),
-                           GRPC_STATS_HISTOGRAM_HTTP2_SEND_MESSAGE_PER_WRITE,
-                           grpc_stats_histo_find_bucket_slow(
-                               (exec_ctx), value, grpc_stats_table_2, 64));
-}
-void grpc_stats_inc_http2_send_trailing_metadata_per_write(
-    grpc_exec_ctx *exec_ctx, int value) {
-  value = GPR_CLAMP(value, 0, 1024);
-  if (value < 13) {
-    GRPC_STATS_INC_HISTOGRAM(
-        (exec_ctx), GRPC_STATS_HISTOGRAM_HTTP2_SEND_TRAILING_METADATA_PER_WRITE,
-        value);
-    return;
-  }
-  union {
-    double dbl;
-    uint64_t uint;
-  } _val, _bkt;
-  _val.dbl = value;
-  if (_val.uint < 4637863191261478912ull) {
-    int bucket =
-        grpc_stats_table_3[((_val.uint - 4623507967449235456ull) >> 48)] + 13;
-    _bkt.dbl = grpc_stats_table_2[bucket];
-    bucket -= (_val.uint < _bkt.uint);
-    GRPC_STATS_INC_HISTOGRAM(
-        (exec_ctx), GRPC_STATS_HISTOGRAM_HTTP2_SEND_TRAILING_METADATA_PER_WRITE,
-        bucket);
-    return;
-  }
-  GRPC_STATS_INC_HISTOGRAM(
-      (exec_ctx), GRPC_STATS_HISTOGRAM_HTTP2_SEND_TRAILING_METADATA_PER_WRITE,
-      grpc_stats_histo_find_bucket_slow((exec_ctx), value, grpc_stats_table_2,
-                                        64));
-}
-void grpc_stats_inc_http2_send_flowctl_per_write(grpc_exec_ctx *exec_ctx,
-                                                 int value) {
-  value = GPR_CLAMP(value, 0, 1024);
-  if (value < 13) {
-    GRPC_STATS_INC_HISTOGRAM(
-        (exec_ctx), GRPC_STATS_HISTOGRAM_HTTP2_SEND_FLOWCTL_PER_WRITE, value);
-    return;
-  }
-  union {
-    double dbl;
-    uint64_t uint;
-  } _val, _bkt;
-  _val.dbl = value;
-  if (_val.uint < 4637863191261478912ull) {
-    int bucket =
-        grpc_stats_table_3[((_val.uint - 4623507967449235456ull) >> 48)] + 13;
-    _bkt.dbl = grpc_stats_table_2[bucket];
-    bucket -= (_val.uint < _bkt.uint);
-    GRPC_STATS_INC_HISTOGRAM(
-        (exec_ctx), GRPC_STATS_HISTOGRAM_HTTP2_SEND_FLOWCTL_PER_WRITE, bucket);
-    return;
-  }
-  GRPC_STATS_INC_HISTOGRAM((exec_ctx),
-                           GRPC_STATS_HISTOGRAM_HTTP2_SEND_FLOWCTL_PER_WRITE,
-                           grpc_stats_histo_find_bucket_slow(
-                               (exec_ctx), value, grpc_stats_table_2, 64));
-}
-const int grpc_stats_histo_buckets[10] = {64, 64, 64, 64, 64,
-                                          64, 64, 64, 64, 64};
-const int grpc_stats_histo_start[10] = {0,   64,  128, 192, 256,
-                                        320, 384, 448, 512, 576};
-const int *const grpc_stats_histo_bucket_boundaries[10] = {
-    grpc_stats_table_0, grpc_stats_table_2, grpc_stats_table_0,
-    grpc_stats_table_0, grpc_stats_table_2, grpc_stats_table_0,
-    grpc_stats_table_2, grpc_stats_table_2, grpc_stats_table_2,
-    grpc_stats_table_2};
-void (*const grpc_stats_inc_histogram[10])(grpc_exec_ctx *exec_ctx, int x) = {
->>>>>>> 55c4b313
     grpc_stats_inc_tcp_write_size,
     grpc_stats_inc_tcp_write_iov_size,
     grpc_stats_inc_tcp_read_size,
