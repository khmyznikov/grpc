--- conflicted
+++ resolved
@@ -77,9 +77,7 @@
     "http2_initiate_write_due_to_transport_flow_control_unstalled",
     "http2_initiate_write_due_to_ping_response",
     "http2_initiate_write_due_to_force_rst_stream",
-<<<<<<< HEAD
     "http2_spurious_writes_begun",
-=======
     "hpack_recv_indexed",
     "hpack_recv_lithdr_incidx",
     "hpack_recv_lithdr_incidx_v",
@@ -102,7 +100,6 @@
     "hpack_send_huffman",
     "hpack_send_binary",
     "hpack_send_binary_base64",
->>>>>>> aa2bc767
     "combiner_locks_initiated",
     "combiner_locks_scheduled_items",
     "combiner_locks_scheduled_final_items",
@@ -183,9 +180,7 @@
     "'transport_flow_control_unstalled'",
     "Number of HTTP2 writes initiated due to 'ping_response'",
     "Number of HTTP2 writes initiated due to 'force_rst_stream'",
-<<<<<<< HEAD
     "Number of HTTP2 writes initiated with nothing to write",
-=======
     "Number of HPACK indexed fields received",
     "Number of HPACK literal headers received with incremental indexing",
     "Number of HPACK literal headers received with incremental indexing and "
@@ -212,7 +207,6 @@
     "Number of huffman encoded strings sent in metadata",
     "Number of binary strings received in metadata",
     "Number of binary strings received encoded in base64 in metadata",
->>>>>>> aa2bc767
     "Number of combiner lock entries by process (first items queued to a "
     "combiner)",
     "Number of items scheduled against combiner locks",
