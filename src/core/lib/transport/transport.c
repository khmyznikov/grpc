--- conflicted
+++ resolved
@@ -46,14 +46,9 @@
 #ifdef GRPC_STREAM_REFCOUNT_DEBUG
 void grpc_stream_ref(grpc_stream_refcount *refcount, const char *reason) {
   gpr_atm val = gpr_atm_no_barrier_load(&refcount->refs.count);
-<<<<<<< HEAD
   gpr_log(GPR_DEBUG, "%s %p:%p   REF %" PRIdPTR "->%" PRIdPTR " %s",
           refcount->object_type, refcount, refcount->destroy.cb_arg, val,
           val + 1, reason);
-=======
-  gpr_log(GPR_DEBUG, "%s %p:%p   REF %d->%d %s", refcount->object_type,
-          refcount, refcount->destroy.cb_arg, (int)val, (int)val + 1, reason);
->>>>>>> d914591e
 #else
 void grpc_stream_ref(grpc_stream_refcount *refcount) {
 #endif
@@ -64,14 +59,9 @@
 void grpc_stream_unref(grpc_exec_ctx *exec_ctx, grpc_stream_refcount *refcount,
                        const char *reason) {
   gpr_atm val = gpr_atm_no_barrier_load(&refcount->refs.count);
-<<<<<<< HEAD
   gpr_log(GPR_DEBUG, "%s %p:%p UNREF %" PRIdPTR "->%" PRIdPTR " %s",
           refcount->object_type, refcount, refcount->destroy.cb_arg, val,
           val - 1, reason);
-=======
-  gpr_log(GPR_DEBUG, "%s %p:%p UNREF %d->%d %s", refcount->object_type,
-          refcount, refcount->destroy.cb_arg, (int)val, (int)val - 1, reason);
->>>>>>> d914591e
 #else
 void grpc_stream_unref(grpc_exec_ctx *exec_ctx,
                        grpc_stream_refcount *refcount) {
