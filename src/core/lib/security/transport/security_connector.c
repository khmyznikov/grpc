--- conflicted
+++ resolved
@@ -171,8 +171,7 @@
 }
 
 #ifdef GRPC_SECURITY_CONNECTOR_REFCOUNT_DEBUG
-void grpc_security_connector_unref(grpc_exec_ctx *exec_ctx,
-                                   grpc_security_connector *sc,
+void grpc_security_connector_unref(grpc_exec_ctx *exec_ctx, grpc_security_connector *sc,
                                    const char *file, int line,
                                    const char *reason) {
   if (sc == NULL) return;
@@ -180,8 +179,7 @@
           "SECURITY_CONNECTOR:%p unref %d -> %d %s", sc,
           (int)sc->refcount.count, (int)sc->refcount.count - 1, reason);
 #else
-void grpc_security_connector_unref(grpc_exec_ctx *exec_ctx,
-                                   grpc_security_connector *sc) {
+void grpc_security_connector_unref(grpc_exec_ctx *exec_ctx, grpc_security_connector *sc) {
   if (sc == NULL) return;
 #endif
   if (gpr_unref(&sc->refcount)) sc->vtable->destroy(exec_ctx, sc);
@@ -234,23 +232,13 @@
 
 /* -- Fake implementation. -- */
 
-static void fake_channel_destroy(grpc_exec_ctx *exec_ctx,
-                                 grpc_security_connector *sc) {
+static void fake_channel_destroy(grpc_exec_ctx *exec_ctx, grpc_security_connector *sc) {
   grpc_channel_security_connector *c = (grpc_channel_security_connector *)sc;
   grpc_call_credentials_unref(exec_ctx, c->request_metadata_creds);
   gpr_free(sc);
 }
 
-<<<<<<< HEAD
-static void fake_server_destroy(grpc_exec_ctx *exec_ctx,
-                                grpc_security_connector *sc) {
-  grpc_server_security_connector *c = (grpc_server_security_connector *)sc;
-  gpr_mu_destroy(&c->mu);
-  gpr_free(sc);
-}
-=======
-static void fake_server_destroy(grpc_security_connector *sc) { gpr_free(sc); }
->>>>>>> 7c9076ab
+static void fake_server_destroy(grpc_exec_ctx *exec_ctx, grpc_security_connector *sc) { gpr_free(sc); }
 
 static void fake_check_peer(grpc_exec_ctx *exec_ctx,
                             grpc_security_connector *sc, tsi_peer peer,
@@ -358,8 +346,7 @@
   tsi_ssl_handshaker_factory *handshaker_factory;
 } grpc_ssl_server_security_connector;
 
-static void ssl_channel_destroy(grpc_exec_ctx *exec_ctx,
-                                grpc_security_connector *sc) {
+static void ssl_channel_destroy(grpc_exec_ctx *exec_ctx, grpc_security_connector *sc) {
   grpc_ssl_channel_security_connector *c =
       (grpc_ssl_channel_security_connector *)sc;
   grpc_call_credentials_unref(exec_ctx, c->base.request_metadata_creds);
@@ -371,8 +358,7 @@
   gpr_free(sc);
 }
 
-static void ssl_server_destroy(grpc_exec_ctx *exec_ctx,
-                               grpc_security_connector *sc) {
+static void ssl_server_destroy(grpc_exec_ctx *exec_ctx, grpc_security_connector *sc) {
   grpc_ssl_server_security_connector *c =
       (grpc_ssl_server_security_connector *)sc;
   if (c->handshaker_factory != NULL) {
@@ -675,8 +661,8 @@
   return GRPC_SLICE_LENGTH(default_pem_root_certs);
 }
 
-grpc_security_status grpc_ssl_channel_security_connector_create(
-    grpc_exec_ctx *exec_ctx, grpc_call_credentials *request_metadata_creds,
+grpc_security_status grpc_ssl_channel_security_connector_create(grpc_exec_ctx *exec_ctx,
+    grpc_call_credentials *request_metadata_creds,
     const grpc_ssl_config *config, const char *target_name,
     const char *overridden_target_name, grpc_channel_security_connector **sc) {
   size_t num_alpn_protocols = grpc_chttp2_num_alpn_versions();
@@ -753,8 +739,7 @@
 }
 
 grpc_security_status grpc_ssl_server_security_connector_create(
-    grpc_exec_ctx *exec_ctx, const grpc_ssl_server_config *config,
-    grpc_server_security_connector **sc) {
+grpc_exec_ctx *exec_ctx,    const grpc_ssl_server_config *config, grpc_server_security_connector **sc) {
   size_t num_alpn_protocols = grpc_chttp2_num_alpn_versions();
   const unsigned char **alpn_protocol_strings =
       gpr_malloc(sizeof(const char *) * num_alpn_protocols);
