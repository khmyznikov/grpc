--- conflicted
+++ resolved
@@ -67,8 +67,9 @@
 // the queue is empty!!)
 // Thread compatible - can only be called from one thread at a time
 gpr_mpscq_node *gpr_mpscq_pop(gpr_mpscq *q);
+// Pop a node; sets *empty to true if the queue is empty, or false if it is not
+gpr_mpscq_node *gpr_mpscq_pop_and_check_end(gpr_mpscq *q, bool *empty);
 
-<<<<<<< HEAD
 // An mpscq with a spinlock: it's safe to pop from multiple threads, but doing
 // only one thread will succeed concurrently
 typedef struct gpr_locked_mpscq {
@@ -87,9 +88,5 @@
 // the queue is empty!!)
 // Thread safe - can be called from multiple threads concurrently
 gpr_mpscq_node *gpr_locked_mpscq_pop(gpr_locked_mpscq *q);
-=======
-// Pop a node; sets *empty to true if the queue is empty, or false if it is not
-gpr_mpscq_node *gpr_mpscq_pop_and_check_end(gpr_mpscq *q, bool *empty);
->>>>>>> 45b89fb1
 
 #endif /* GRPC_CORE_LIB_SUPPORT_MPSCQ_H */