/*
 * Copyright 2015, Google Inc.
 * All rights reserved.
 *
 * Redistribution and use in source and binary forms, with or without
 * modification, are permitted provided that the following conditions are
 * met:
 *
 *     * Redistributions of source code must retain the above copyright
 * notice, this list of conditions and the following disclaimer.
 *     * Redistributions in binary form must reproduce the above
 * copyright notice, this list of conditions and the following disclaimer
 * in the documentation and/or other materials provided with the
 * distribution.
 *     * Neither the name of Google Inc. nor the names of its
 * contributors may be used to endorse or promote products derived from
 * this software without specific prior written permission.
 *
 * THIS SOFTWARE IS PROVIDED BY THE COPYRIGHT HOLDERS AND CONTRIBUTORS
 * "AS IS" AND ANY EXPRESS OR IMPLIED WARRANTIES, INCLUDING, BUT NOT
 * LIMITED TO, THE IMPLIED WARRANTIES OF MERCHANTABILITY AND FITNESS FOR
 * A PARTICULAR PURPOSE ARE DISCLAIMED. IN NO EVENT SHALL THE COPYRIGHT
 * OWNER OR CONTRIBUTORS BE LIABLE FOR ANY DIRECT, INDIRECT, INCIDENTAL,
 * SPECIAL, EXEMPLARY, OR CONSEQUENTIAL DAMAGES (INCLUDING, BUT NOT
 * LIMITED TO, PROCUREMENT OF SUBSTITUTE GOODS OR SERVICES; LOSS OF USE,
 * DATA, OR PROFITS; OR BUSINESS INTERRUPTION) HOWEVER CAUSED AND ON ANY
 * THEORY OF LIABILITY, WHETHER IN CONTRACT, STRICT LIABILITY, OR TORT
 * (INCLUDING NEGLIGENCE OR OTHERWISE) ARISING IN ANY WAY OUT OF THE USE
 * OF THIS SOFTWARE, EVEN IF ADVISED OF THE POSSIBILITY OF SUCH DAMAGE.
 *
 */

#include "src/core/channel/http_client_filter.h"
#include <string.h>
#include <grpc/support/log.h>

typedef struct call_data {
  grpc_linked_mdelem method;
  grpc_linked_mdelem scheme;
  grpc_linked_mdelem te_trailers;
  grpc_linked_mdelem content_type;
<<<<<<< HEAD
  int sent_initial_metadata;

  int got_initial_metadata;
  grpc_stream_op_buffer *recv_ops;
  void (*on_done_recv)(void *user_data, int success);
  void *recv_user_data;
=======
>>>>>>> 48b02ecc
} call_data;

typedef struct channel_data {
  grpc_mdelem *te_trailers;
  grpc_mdelem *method;
  grpc_mdelem *scheme;
  grpc_mdelem *content_type;
  grpc_mdelem *status;
} channel_data;

/* used to silence 'variable not used' warnings */
static void ignore_unused(void *ignored) {}

static grpc_mdelem *client_filter(void *user_data, grpc_mdelem *md) {
  grpc_call_element *elem = user_data;
  channel_data *channeld = elem->channel_data;
  if (md == channeld->status) {
    return NULL;
  } else if (md->key == channeld->status->key) {
    grpc_call_element_send_cancel(elem);
    return NULL;
  }
  return md;
}

<<<<<<< HEAD
static void hc_on_recv(void *user_data, int success) {
  grpc_call_element *elem = user_data;
  call_data *calld = elem->call_data;
  if (success) {
    size_t i;
    size_t nops = calld->recv_ops->nops;
    grpc_stream_op *ops = calld->recv_ops->ops;
    for (i = 0; i < nops; i++) {
      grpc_stream_op *op = &ops[i];
      if (op->type != GRPC_OP_METADATA) continue;
      calld->got_initial_metadata = 1;
      grpc_metadata_batch_filter(&op->data.metadata, client_filter, elem);
    }
  }
  calld->on_done_recv(calld->recv_user_data, success);
}

static void hc_start_transport_op(grpc_call_element *elem, grpc_transport_op *op) {
=======
/* Called either:
     - in response to an API call (or similar) from above, to send something
     - a network event (or similar) from below, to receive something
   op contains type and call direction information, in addition to the data
   that is being sent or received. */
static void call_op(grpc_call_element *elem, grpc_call_element *from_elem,
                    grpc_call_op *op) {
>>>>>>> 48b02ecc
  /* grab pointers to our data from the call element */
  call_data *calld = elem->call_data;
  channel_data *channeld = elem->channel_data;
  size_t i;
  GRPC_CALL_LOG_OP(GPR_INFO, elem, op);

<<<<<<< HEAD
  if (op->send_ops && !calld->sent_initial_metadata) {
    size_t nops = op->send_ops->nops;
    grpc_stream_op *ops = op->send_ops->ops;
    for (i = 0; i < nops; i++) {
      grpc_stream_op *op = &ops[i];
      if (op->type != GRPC_OP_METADATA) continue;
      calld->sent_initial_metadata = 1;
      /* Send : prefixed headers, which have to be before any application
         layer headers. */
      grpc_metadata_batch_add_head(&op->data.metadata, &calld->method,
                                     grpc_mdelem_ref(channeld->method));
      grpc_metadata_batch_add_head(&op->data.metadata, &calld->scheme,
                                     grpc_mdelem_ref(channeld->scheme));
      grpc_metadata_batch_add_tail(&op->data.metadata, &calld->te_trailers,
                                     grpc_mdelem_ref(channeld->te_trailers));
      grpc_metadata_batch_add_tail(&op->data.metadata, &calld->content_type,
                                     grpc_mdelem_ref(channeld->content_type));
=======
  switch (op->type) {
    case GRPC_SEND_METADATA:
      /* Send : prefixed headers, which have to be before any application
       * layer headers. */
      grpc_metadata_batch_add_head(&op->data.metadata, &calld->method,
                                   grpc_mdelem_ref(channeld->method));
      grpc_metadata_batch_add_head(&op->data.metadata, &calld->scheme,
                                   grpc_mdelem_ref(channeld->scheme));
      grpc_metadata_batch_add_tail(&op->data.metadata, &calld->te_trailers,
                                   grpc_mdelem_ref(channeld->te_trailers));
      grpc_metadata_batch_add_tail(&op->data.metadata, &calld->content_type,
                                   grpc_mdelem_ref(channeld->content_type));
      grpc_call_next_op(elem, op);
      break;
    case GRPC_RECV_METADATA:
      grpc_metadata_batch_filter(&op->data.metadata, client_filter, elem);
      grpc_call_next_op(elem, op);
      break;
    default:
      /* pass control up or down the stack depending on op->dir */
      grpc_call_next_op(elem, op);
>>>>>>> 48b02ecc
      break;
    }
  }

  if (op->recv_ops && !calld->got_initial_metadata) {
    /* substitute our callback for the higher callback */
    calld->recv_ops = op->recv_ops;
    calld->on_done_recv = op->on_done_recv;
    calld->recv_user_data = op->recv_user_data;
    op->on_done_recv = hc_on_recv;
    op->recv_user_data = elem;
  }

  grpc_call_next_op(elem, op);
}

/* Called on special channel events, such as disconnection or new incoming
   calls on the server */
static void channel_op(grpc_channel_element *elem,
                       grpc_channel_element *from_elem, grpc_channel_op *op) {
  /* grab pointers to our data from the channel element */
  channel_data *channeld = elem->channel_data;

  ignore_unused(channeld);

  switch (op->type) {
    default:
      /* pass control up or down the stack depending on op->dir */
      grpc_channel_next_op(elem, op);
      break;
  }
}

/* Constructor for call_data */
static void init_call_elem(grpc_call_element *elem,
<<<<<<< HEAD
                           const void *server_transport_data) {
  call_data *calld = elem->call_data;
  calld->sent_initial_metadata = 0;
  calld->got_initial_metadata = 0;
}
=======
                           const void *server_transport_data) {}
>>>>>>> 48b02ecc

/* Destructor for call_data */
static void destroy_call_elem(grpc_call_element *elem) {
  /* grab pointers to our data from the call element */
  call_data *calld = elem->call_data;
  channel_data *channeld = elem->channel_data;

  ignore_unused(calld);
  ignore_unused(channeld);
}

static const char *scheme_from_args(const grpc_channel_args *args) {
  unsigned i;
  if (args != NULL) {
    for (i = 0; i < args->num_args; ++i) {
      if (args->args[i].type == GRPC_ARG_STRING &&
          strcmp(args->args[i].key, GRPC_ARG_HTTP2_SCHEME) == 0) {
        return args->args[i].value.string;
      }
    }
  }
  return "http";
}

/* Constructor for channel_data */
static void init_channel_elem(grpc_channel_element *elem,
                              const grpc_channel_args *args, grpc_mdctx *mdctx,
                              int is_first, int is_last) {
  /* grab pointers to our data from the channel element */
  channel_data *channeld = elem->channel_data;

  /* The first and the last filters tend to be implemented differently to
     handle the case that there's no 'next' filter to call on the up or down
     path */
  GPR_ASSERT(!is_first);
  GPR_ASSERT(!is_last);

  /* initialize members */
  channeld->te_trailers = grpc_mdelem_from_strings(mdctx, "te", "trailers");
  channeld->method = grpc_mdelem_from_strings(mdctx, ":method", "POST");
  channeld->scheme =
      grpc_mdelem_from_strings(mdctx, ":scheme", scheme_from_args(args));
  channeld->content_type =
      grpc_mdelem_from_strings(mdctx, "content-type", "application/grpc");
  channeld->status = grpc_mdelem_from_strings(mdctx, ":status", "200");
}

/* Destructor for channel data */
static void destroy_channel_elem(grpc_channel_element *elem) {
  /* grab pointers to our data from the channel element */
  channel_data *channeld = elem->channel_data;

  grpc_mdelem_unref(channeld->te_trailers);
  grpc_mdelem_unref(channeld->method);
  grpc_mdelem_unref(channeld->scheme);
  grpc_mdelem_unref(channeld->content_type);
  grpc_mdelem_unref(channeld->status);
}

const grpc_channel_filter grpc_http_client_filter = {
<<<<<<< HEAD
    hc_start_transport_op, channel_op, sizeof(call_data), init_call_elem, destroy_call_elem,
=======
    call_op, channel_op, sizeof(call_data), init_call_elem, destroy_call_elem,
>>>>>>> 48b02ecc
    sizeof(channel_data), init_channel_elem, destroy_channel_elem,
    "http-client"};<|MERGE_RESOLUTION|>--- conflicted
+++ resolved
@@ -39,15 +39,12 @@
   grpc_linked_mdelem scheme;
   grpc_linked_mdelem te_trailers;
   grpc_linked_mdelem content_type;
-<<<<<<< HEAD
   int sent_initial_metadata;
 
   int got_initial_metadata;
   grpc_stream_op_buffer *recv_ops;
   void (*on_done_recv)(void *user_data, int success);
   void *recv_user_data;
-=======
->>>>>>> 48b02ecc
 } call_data;
 
 typedef struct channel_data {
@@ -73,7 +70,6 @@
   return md;
 }
 
-<<<<<<< HEAD
 static void hc_on_recv(void *user_data, int success) {
   grpc_call_element *elem = user_data;
   call_data *calld = elem->call_data;
@@ -92,22 +88,12 @@
 }
 
 static void hc_start_transport_op(grpc_call_element *elem, grpc_transport_op *op) {
-=======
-/* Called either:
-     - in response to an API call (or similar) from above, to send something
-     - a network event (or similar) from below, to receive something
-   op contains type and call direction information, in addition to the data
-   that is being sent or received. */
-static void call_op(grpc_call_element *elem, grpc_call_element *from_elem,
-                    grpc_call_op *op) {
->>>>>>> 48b02ecc
   /* grab pointers to our data from the call element */
   call_data *calld = elem->call_data;
   channel_data *channeld = elem->channel_data;
   size_t i;
   GRPC_CALL_LOG_OP(GPR_INFO, elem, op);
 
-<<<<<<< HEAD
   if (op->send_ops && !calld->sent_initial_metadata) {
     size_t nops = op->send_ops->nops;
     grpc_stream_op *ops = op->send_ops->ops;
@@ -118,19 +104,6 @@
       /* Send : prefixed headers, which have to be before any application
          layer headers. */
       grpc_metadata_batch_add_head(&op->data.metadata, &calld->method,
-                                     grpc_mdelem_ref(channeld->method));
-      grpc_metadata_batch_add_head(&op->data.metadata, &calld->scheme,
-                                     grpc_mdelem_ref(channeld->scheme));
-      grpc_metadata_batch_add_tail(&op->data.metadata, &calld->te_trailers,
-                                     grpc_mdelem_ref(channeld->te_trailers));
-      grpc_metadata_batch_add_tail(&op->data.metadata, &calld->content_type,
-                                     grpc_mdelem_ref(channeld->content_type));
-=======
-  switch (op->type) {
-    case GRPC_SEND_METADATA:
-      /* Send : prefixed headers, which have to be before any application
-       * layer headers. */
-      grpc_metadata_batch_add_head(&op->data.metadata, &calld->method,
                                    grpc_mdelem_ref(channeld->method));
       grpc_metadata_batch_add_head(&op->data.metadata, &calld->scheme,
                                    grpc_mdelem_ref(channeld->scheme));
@@ -138,16 +111,6 @@
                                    grpc_mdelem_ref(channeld->te_trailers));
       grpc_metadata_batch_add_tail(&op->data.metadata, &calld->content_type,
                                    grpc_mdelem_ref(channeld->content_type));
-      grpc_call_next_op(elem, op);
-      break;
-    case GRPC_RECV_METADATA:
-      grpc_metadata_batch_filter(&op->data.metadata, client_filter, elem);
-      grpc_call_next_op(elem, op);
-      break;
-    default:
-      /* pass control up or down the stack depending on op->dir */
-      grpc_call_next_op(elem, op);
->>>>>>> 48b02ecc
       break;
     }
   }
@@ -183,15 +146,11 @@
 
 /* Constructor for call_data */
 static void init_call_elem(grpc_call_element *elem,
-<<<<<<< HEAD
                            const void *server_transport_data) {
   call_data *calld = elem->call_data;
   calld->sent_initial_metadata = 0;
   calld->got_initial_metadata = 0;
 }
-=======
-                           const void *server_transport_data) {}
->>>>>>> 48b02ecc
 
 /* Destructor for call_data */
 static void destroy_call_elem(grpc_call_element *elem) {
@@ -252,10 +211,6 @@
 }
 
 const grpc_channel_filter grpc_http_client_filter = {
-<<<<<<< HEAD
     hc_start_transport_op, channel_op, sizeof(call_data), init_call_elem, destroy_call_elem,
-=======
-    call_op, channel_op, sizeof(call_data), init_call_elem, destroy_call_elem,
->>>>>>> 48b02ecc
     sizeof(channel_data), init_channel_elem, destroy_channel_elem,
     "http-client"};