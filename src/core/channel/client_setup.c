--- conflicted
+++ resolved
@@ -61,11 +61,7 @@
 struct grpc_client_setup_request {
   /* pointer back to the setup object */
   grpc_client_setup *setup;
-<<<<<<< HEAD
-  grpc_pollset_set *interested_parties;
-=======
   grpc_pollset_set interested_parties;
->>>>>>> 8b4a874d
   gpr_timespec deadline;
 };
 
@@ -75,11 +71,7 @@
 
 grpc_pollset_set *grpc_client_setup_get_interested_parties(
     grpc_client_setup_request *r) {
-<<<<<<< HEAD
-  return r->interested_parties;
-=======
   return &r->interested_parties;
->>>>>>> 8b4a874d
 }
 
 static void destroy_setup(grpc_client_setup *s) {
@@ -96,18 +88,13 @@
 }
 
 /* initiate handshaking */
-static void setup_initiate(grpc_transport_setup *sp,
-                           grpc_pollset_set *interested_parties) {
+static void setup_initiate(grpc_transport_setup *sp) {
   grpc_client_setup *s = (grpc_client_setup *)sp;
   grpc_client_setup_request *r = gpr_malloc(sizeof(grpc_client_setup_request));
   int in_alarm = 0;
 
   r->setup = s;
-<<<<<<< HEAD
-  r->interested_parties = interested_parties;
-=======
   grpc_pollset_set_init(&r->interested_parties);
->>>>>>> 8b4a874d
   /* TODO(klempner): Actually set a deadline */
   r->deadline = gpr_inf_future;
 
