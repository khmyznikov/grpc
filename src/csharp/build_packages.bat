@rem Copyright 2016, Google Inc.
@rem All rights reserved.
@rem
@rem Redistribution and use in source and binary forms, with or without
@rem modification, are permitted provided that the following conditions are
@rem met:
@rem
@rem     * Redistributions of source code must retain the above copyright
@rem notice, this list of conditions and the following disclaimer.
@rem     * Redistributions in binary form must reproduce the above
@rem copyright notice, this list of conditions and the following disclaimer
@rem in the documentation and/or other materials provided with the
@rem distribution.
@rem     * Neither the name of Google Inc. nor the names of its
@rem contributors may be used to endorse or promote products derived from
@rem this software without specific prior written permission.
@rem
@rem THIS SOFTWARE IS PROVIDED BY THE COPYRIGHT HOLDERS AND CONTRIBUTORS
@rem "AS IS" AND ANY EXPRESS OR IMPLIED WARRANTIES, INCLUDING, BUT NOT
@rem LIMITED TO, THE IMPLIED WARRANTIES OF MERCHANTABILITY AND FITNESS FOR
@rem A PARTICULAR PURPOSE ARE DISCLAIMED. IN NO EVENT SHALL THE COPYRIGHT
@rem OWNER OR CONTRIBUTORS BE LIABLE FOR ANY DIRECT, INDIRECT, INCIDENTAL,
@rem SPECIAL, EXEMPLARY, OR CONSEQUENTIAL DAMAGES (INCLUDING, BUT NOT
@rem LIMITED TO, PROCUREMENT OF SUBSTITUTE GOODS OR SERVICES; LOSS OF USE,
@rem DATA, OR PROFITS; OR BUSINESS INTERRUPTION) HOWEVER CAUSED AND ON ANY
@rem THEORY OF LIABILITY, WHETHER IN CONTRACT, STRICT LIABILITY, OR TORT
@rem (INCLUDING NEGLIGENCE OR OTHERWISE) ARISING IN ANY WAY OUT OF THE USE
@rem OF THIS SOFTWARE, EVEN IF ADVISED OF THE POSSIBILITY OF SUCH DAMAGE.

@rem Builds gRPC NuGet packages

@rem Current package versions
<<<<<<< HEAD
set VERSION=1.1.0-dev
set PROTOBUF_VERSION=3.0.0-beta3

@rem Packages that depend on prerelease packages (like Google.Protobuf) need to have prerelease suffix as well.
set VERSION_WITH_BETA=%VERSION%-beta
=======
set VERSION=1.0.0-pre2
set PROTOBUF_VERSION=3.0.0
>>>>>>> e4947bef

@rem Adjust the location of nuget.exe
set NUGET=C:\nuget\nuget.exe

@rem Collect the artifacts built by the previous build step if running on Jenkins
@rem TODO(jtattermusch): is there a better way to do this?
xcopy /Y /I ..\..\architecture=x86,language=csharp,platform=windows\artifacts\* nativelibs\windows_x86\
xcopy /Y /I ..\..\architecture=x64,language=csharp,platform=windows\artifacts\* nativelibs\windows_x64\
xcopy /Y /I ..\..\architecture=x86,language=csharp,platform=linux\artifacts\* nativelibs\linux_x86\
xcopy /Y /I ..\..\architecture=x64,language=csharp,platform=linux\artifacts\* nativelibs\linux_x64\
xcopy /Y /I ..\..\architecture=x86,language=csharp,platform=macos\artifacts\* nativelibs\macosx_x86\
xcopy /Y /I ..\..\architecture=x64,language=csharp,platform=macos\artifacts\* nativelibs\macosx_x64\

@rem Collect protoc artifacts built by the previous build step
xcopy /Y /I ..\..\architecture=x86,language=protoc,platform=windows\artifacts\* protoc_plugins\windows_x86\
xcopy /Y /I ..\..\architecture=x64,language=protoc,platform=windows\artifacts\* protoc_plugins\windows_x64\
xcopy /Y /I ..\..\architecture=x86,language=protoc,platform=linux\artifacts\* protoc_plugins\linux_x86\
xcopy /Y /I ..\..\architecture=x64,language=protoc,platform=linux\artifacts\* protoc_plugins\linux_x64\
xcopy /Y /I ..\..\architecture=x86,language=protoc,platform=macos\artifacts\* protoc_plugins\macosx_x86\
xcopy /Y /I ..\..\architecture=x64,language=protoc,platform=macos\artifacts\* protoc_plugins\macosx_x64\

@rem Fetch all dependencies
%NUGET% restore ..\..\vsprojects\grpc_csharp_ext.sln || goto :error

setlocal

@call "%VS120COMNTOOLS%\..\..\vc\vcvarsall.bat" x86

@rem We won't use the native libraries from this step, but without this Grpc.sln will fail.
msbuild ..\..\vsprojects\grpc_csharp_ext.sln /p:Configuration=Release /p:PlatformToolset=v120 || goto :error

msbuild Grpc.sln /p:Configuration=ReleaseSigned || goto :error

endlocal

%NUGET% pack Grpc.Auth\Grpc.Auth.nuspec -Symbols -Version %VERSION% || goto :error
%NUGET% pack Grpc.Core\Grpc.Core.nuspec -Symbols -Version %VERSION% || goto :error
%NUGET% pack Grpc.HealthCheck\Grpc.HealthCheck.nuspec -Symbols -Version %VERSION% -Properties ProtobufVersion=%PROTOBUF_VERSION% || goto :error
%NUGET% pack Grpc.nuspec -Version %VERSION% || goto :error
%NUGET% pack Grpc.Tools.nuspec -Version %VERSION% || goto :error

@rem copy resulting nuget packages to artifacts directory
xcopy /Y /I *.nupkg ..\..\artifacts\

@rem create a zipfile with the artifacts as well
powershell -Command "Add-Type -Assembly 'System.IO.Compression.FileSystem'; [System.IO.Compression.ZipFile]::CreateFromDirectory('..\..\artifacts', 'csharp_nugets.zip');"
xcopy /Y /I csharp_nugets.zip ..\..\artifacts\

goto :EOF

:error
echo Failed!
exit /b %errorlevel%<|MERGE_RESOLUTION|>--- conflicted
+++ resolved
@@ -30,16 +30,8 @@
 @rem Builds gRPC NuGet packages
 
 @rem Current package versions
-<<<<<<< HEAD
 set VERSION=1.1.0-dev
-set PROTOBUF_VERSION=3.0.0-beta3
-
-@rem Packages that depend on prerelease packages (like Google.Protobuf) need to have prerelease suffix as well.
-set VERSION_WITH_BETA=%VERSION%-beta
-=======
-set VERSION=1.0.0-pre2
 set PROTOBUF_VERSION=3.0.0
->>>>>>> e4947bef
 
 @rem Adjust the location of nuget.exe
 set NUGET=C:\nuget\nuget.exe
