/*
 *
 * Copyright 2015, Google Inc.
 * All rights reserved.
 *
 * Redistribution and use in source and binary forms, with or without
 * modification, are permitted provided that the following conditions are
 * met:
 *
 *     * Redistributions of source code must retain the above copyright
 * notice, this list of conditions and the following disclaimer.
 *     * Redistributions in binary form must reproduce the above
 * copyright notice, this list of conditions and the following disclaimer
 * in the documentation and/or other materials provided with the
 * distribution.
 *     * Neither the name of Google Inc. nor the names of its
 * contributors may be used to endorse or promote products derived from
 * this software without specific prior written permission.
 *
 * THIS SOFTWARE IS PROVIDED BY THE COPYRIGHT HOLDERS AND CONTRIBUTORS
 * "AS IS" AND ANY EXPRESS OR IMPLIED WARRANTIES, INCLUDING, BUT NOT
 * LIMITED TO, THE IMPLIED WARRANTIES OF MERCHANTABILITY AND FITNESS FOR
 * A PARTICULAR PURPOSE ARE DISCLAIMED. IN NO EVENT SHALL THE COPYRIGHT
 * OWNER OR CONTRIBUTORS BE LIABLE FOR ANY DIRECT, INDIRECT, INCIDENTAL,
 * SPECIAL, EXEMPLARY, OR CONSEQUENTIAL DAMAGES (INCLUDING, BUT NOT
 * LIMITED TO, PROCUREMENT OF SUBSTITUTE GOODS OR SERVICES; LOSS OF USE,
 * DATA, OR PROFITS; OR BUSINESS INTERRUPTION) HOWEVER CAUSED AND ON ANY
 * THEORY OF LIABILITY, WHETHER IN CONTRACT, STRICT LIABILITY, OR TORT
 * (INCLUDING NEGLIGENCE OR OTHERWISE) ARISING IN ANY WAY OUT OF THE USE
 * OF THIS SOFTWARE, EVEN IF ADVISED OF THE POSSIBILITY OF SUCH DAMAGE.
 *
 */

var interop_server = require('../interop/interop_server.js');
var interop_client = require('../interop/interop_client.js');

var server;

var port;

var name_override = 'foo.test.google.com';

describe('Interop tests', function() {
  before(function(done) {
    var server_obj = interop_server.getServer(0, true);
    server = server_obj.server;
    server.listen();
    port = 'localhost:' + server_obj.port;
    done();
  });
  after(function() {
    server.shutdown();
  });
  // This depends on not using a binary stream
  it('should pass empty_unary', function(done) {
    interop_client.runTest(port, name_override, 'empty_unary', true, true,
                           done);
  });
  // This fails due to an unknown bug
  it('should pass large_unary', function(done) {
<<<<<<< HEAD
    interop_client.runTest(port, name_override, 'large_unary', true, true,
                           done);
=======
    interop_client.runTest(port, name_override, 'large_unary', true, done);
>>>>>>> 8a287d1a
  });
  it('should pass client_streaming', function(done) {
    interop_client.runTest(port, name_override, 'client_streaming', true, true,
                           done);
  });
  it('should pass server_streaming', function(done) {
    interop_client.runTest(port, name_override, 'server_streaming', true, true,
                           done);
  });
  it('should pass ping_pong', function(done) {
    interop_client.runTest(port, name_override, 'ping_pong', true, true, done);
  });
  it('should pass empty_stream', function(done) {
    interop_client.runTest(port, name_override, 'empty_stream', true, true,
                           done);
  });
  it('should pass cancel_after_begin', function(done) {
    interop_client.runTest(port, name_override, 'cancel_after_begin', true,
                           true, done);
  });
  it('should pass cancel_after_first_response', function(done) {
    interop_client.runTest(port, name_override, 'cancel_after_first_response',
                           true, true, done);
  });
});<|MERGE_RESOLUTION|>--- conflicted
+++ resolved
@@ -58,12 +58,8 @@
   });
   // This fails due to an unknown bug
   it('should pass large_unary', function(done) {
-<<<<<<< HEAD
     interop_client.runTest(port, name_override, 'large_unary', true, true,
                            done);
-=======
-    interop_client.runTest(port, name_override, 'large_unary', true, done);
->>>>>>> 8a287d1a
   });
   it('should pass client_streaming', function(done) {
     interop_client.runTest(port, name_override, 'client_streaming', true, true,
