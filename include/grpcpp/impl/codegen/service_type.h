--- conflicted
+++ resolved
@@ -32,11 +32,6 @@
 }  // namespace grpc_impl
 namespace grpc {
 
-<<<<<<< HEAD
-class Server;
-=======
-class CompletionQueue;
->>>>>>> 10e39e31
 class ServerInterface;
 class ServerContext;
 
