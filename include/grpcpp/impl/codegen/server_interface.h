--- conflicted
+++ resolved
@@ -30,12 +30,9 @@
 
 namespace grpc_impl {
 
-<<<<<<< HEAD
 class CompletionQueue;
 class ServerCompletionQueue;
-=======
 class Channel;
->>>>>>> e3a0c859
 class ServerCredentials;
 }  // namespace grpc_impl
 namespace grpc {
