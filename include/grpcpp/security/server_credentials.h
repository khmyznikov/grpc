--- conflicted
+++ resolved
@@ -21,39 +21,13 @@
 
 #include <grpcpp/security/server_credentials_impl.h>
 
-<<<<<<< HEAD
 namespace grpc_impl {
 
 class Server;
 }  // namespace grpc_impl
 namespace grpc {
 
-/// Wrapper around \a grpc_server_credentials, a way to authenticate a server.
-class ServerCredentials {
- public:
-  virtual ~ServerCredentials();
-
-  /// This method is not thread-safe and has to be called before the server is
-  /// started. The last call to this function wins.
-  virtual void SetAuthMetadataProcessor(
-      const std::shared_ptr<AuthMetadataProcessor>& processor) = 0;
-
- private:
-  friend class ::grpc_impl::Server;
-
-  /// Tries to bind \a server to the given \a addr (eg, localhost:1234,
-  /// 192.168.1.1:31416, [::1]:27182, etc.)
-  ///
-  /// \return bound port number on sucess, 0 on failure.
-  // TODO(dgq): the "port" part seems to be a misnomer.
-  virtual int AddPortToServer(const grpc::string& addr,
-                              grpc_server* server) = 0;
-};
-=======
-namespace grpc {
-
 typedef ::grpc_impl::ServerCredentials ServerCredentials;
->>>>>>> af283b31
 
 /// Options to create ServerCredentials with SSL
 struct SslServerCredentialsOptions {
