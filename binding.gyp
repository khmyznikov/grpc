--- conflicted
+++ resolved
@@ -581,11 +581,8 @@
         'src/core/lib/iomgr/endpoint.c',
         'src/core/lib/iomgr/endpoint_pair_posix.c',
         'src/core/lib/iomgr/endpoint_pair_windows.c',
-<<<<<<< HEAD
         'src/core/lib/iomgr/ev_epoll_linux.c',
-=======
         'src/core/lib/iomgr/ev_poll_and_epoll_posix.c',
->>>>>>> 37e26d92
         'src/core/lib/iomgr/ev_poll_posix.c',
         'src/core/lib/iomgr/ev_posix.c',
         'src/core/lib/iomgr/exec_ctx.c',
