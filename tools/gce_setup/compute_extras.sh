#!/bin/bash
<<<<<<< HEAD
# Copyright 2014, Google Inc.
=======
# Copyright 2015, Google Inc.
>>>>>>> 1b2f9020
# All rights reserved.
#
# Redistribution and use in source and binary forms, with or without
# modification, are permitted provided that the following conditions are
# met:
#
#     * Redistributions of source code must retain the above copyright
# notice, this list of conditions and the following disclaimer.
#     * Redistributions in binary form must reproduce the above
# copyright notice, this list of conditions and the following disclaimer
# in the documentation and/or other materials provided with the
# distribution.
#     * Neither the name of Google Inc. nor the names of its
# contributors may be used to endorse or promote products derived from
# this software without specific prior written permission.
#
# THIS SOFTWARE IS PROVIDED BY THE COPYRIGHT HOLDERS AND CONTRIBUTORS
# "AS IS" AND ANY EXPRESS OR IMPLIED WARRANTIES, INCLUDING, BUT NOT
# LIMITED TO, THE IMPLIED WARRANTIES OF MERCHANTABILITY AND FITNESS FOR
# A PARTICULAR PURPOSE ARE DISCLAIMED. IN NO EVENT SHALL THE COPYRIGHT
# OWNER OR CONTRIBUTORS BE LIABLE FOR ANY DIRECT, INDIRECT, INCIDENTAL,
# SPECIAL, EXEMPLARY, OR CONSEQUENTIAL DAMAGES (INCLUDING, BUT NOT
# LIMITED TO, PROCUREMENT OF SUBSTITUTE GOODS OR SERVICES; LOSS OF USE,
# DATA, OR PROFITS; OR BUSINESS INTERRUPTION) HOWEVER CAUSED AND ON ANY
# THEORY OF LIABILITY, WHETHER IN CONTRACT, STRICT LIABILITY, OR TORT
# (INCLUDING NEGLIGENCE OR OTHERWISE) ARISING IN ANY WAY OUT OF THE USE
# OF THIS SOFTWARE, EVEN IF ADVISED OF THE POSSIBILITY OF SUCH DAMAGE.


# Bash funcs shared that combine common gcutil actions into single commands

# remove_instance removes a named instance
#
# remove_instance <project> <instance_name> [<zone>="us-central1-b"]
remove_instance() {
  local project=$1
  [[ -n $project ]] || {
    echo "$FUNCNAME: missing arg: project" 1>&2
    return 1
  }
  local an_instance=$2
  [[ -n $an_instance ]] || {
    echo "$FUNCNAME: missing arg: an_instance" 1>&2
    return 1
  }
  local zone=$3
  [[ -n $zone ]] || zone="us-central1-b"

  gcloud --project $project --quiet \
    compute instances delete $an_instance  --zone=$zone
}

# has_instance checks if a project contains a named instance
#
# has_instance <project> <instance_name>
has_instance() {
  local project=$1
  [[ -n $project ]] || {
    echo "$FUNCNAME: missing arg: project" 1>&2
    return 1
  }
  local checked_instance=$2
  [[ -n $checked_instance ]] || {
    echo "$FUNCNAME: missing arg: checked_instance" 1>&2
    return 1
  }

  instances=$(gcloud --project $project compute instances list \
    | sed -e 's/ \+/ /g' | cut -d' ' -f 1)
  for i in $instances
  do
    if [[ $i == $checked_instance ]]
    then
      return 0
    fi
  done

  return 1
}

# find_network_ip finds the ip address of a instance if it is present in the project.
#
# find_network_ip <project> <instance_name>
find_network_ip() {
  local project=$1
  [[ -n $project ]] || {
    echo "$FUNCNAME: missing arg: project" 1>&2
    return 1
  }
  local checked_instance=$2
  [[ -n $checked_instance ]] || {
    echo "$FUNCNAME: missing arg: checked_instance" 1>&2
    return 1
  }

  has_instance $project $checked_instance || return 1
  gcloud --project $project compute instances list \
    | grep -e "$checked_instance\s" | sed -e 's/ \+/ /g' | cut -d' ' -f 4
}

# delete_disks deletes a bunch of disks matching a pattern
#
# delete_disks <project> <disk_pattern>
delete_disks() {
  local project=$1
  [[ -n $project ]] || {
    echo "$FUNCNAME: missing arg: project" 1>&2
    return 1
  }
  local disk_pattern=$2
  [[ -n $disk_pattern ]] || {
    echo "$FUNCNAME: missing arg: disk_pattern" 1>&2
    return 1
  }

  trash_disks=$(gcloud --project=$project compute disks list \
    | sed -e 's/ \+/ /g' | cut -d' ' -f 1 | grep $disk_pattern)
  [[ -n $trash_disks ]] && gcloud --project $project \
    --quiet compute disks delete $trash_disks
}

# has_firewall checks if a project contains a named firewall
#
# has_firewall <project> <checked_firewall>
has_firewall() {
  local project=$1
  [[ -n $project ]] || {
    echo "$FUNCNAME: missing arg: project" 1>&2
    return 1
  }
  local checked_firewall=$2
  [[ -n $checked_firewall ]] || {
    echo "$FUNCNAME: missing arg: checked_firewall" 1>&2
    return 1
  }

  instances=$(gcloud --project $project compute firewall-rules list \
    | sed -e 's/ \+/ /g' | cut -d' ' -f 1)
  for i in $instances
  do
    if [[ $i == $checked_firewall ]]
    then
      return 0
    fi
  done

  return 1
}

# remove_firewall removes a named firewall from a project.
#
# remove_firewall <project> <checked_firewall>
remove_firewall() {
  local project=$1
  [[ -n $project ]] || {
    echo "$FUNCNAME: missing arg: project" 1>&2
    return 1
  }
  local a_firewall=$2
  [[ -n $a_firewall ]] || {
    echo "$FUNCNAME: missing arg: a_firewall" 1>&2
    return 1
  }

  gcloud --project $project --quiet compute firewall-rules delete $a_firewall
}

# has_network checks if a project contains a named network
#
# has_network <project> <checked_network>
has_network() {
  local project=$1
  [[ -n $project ]] || {
    echo "$FUNCNAME: missing arg: project" 1>&2
    return 1
  }
  local checked_network=$2
  [[ -n $checked_network ]] || {
    echo "$FUNCNAME: missing arg: checked_network" 1>&2
    return 1
  }

  instances=$(gcloud --project $project compute networks list \
    | sed -e 's/ \+/ /g' | cut -d' ' -f 1)
  for i in $instances
  do
    if [[ $i == $checked_network ]]
    then
      return 0
    fi
  done

  return 1
}

# maybe_setup_dev_network adds a network with the given name with firewalls
# useful to development
#
# - All machines can accessed internally and externally over SSH (port 22)
# - All machines can access one another other the internal network
# - All machines can be accessed externally via port 80, 443, 8080 and 8443
maybe_setup_dev_network() {
  local name=$1
  [[ -n $name ]] || {
    echo "$FUNCNAME: missing arg: network name" 1>&2
    return 1
  }

  local project=$2
  [[ -n $project ]] || {
    echo "$FUNCNAME: missing arg: project" 1>&2
    return 1
  }

  has_network $project $name || {
    echo "creating network '$name'" 1>&2
    gcloud compute --project $project networks create $name || return 1
  }

  # allow instances on the network to connect to each other internally
  has_firewall $project "$name-ssh" || {
    echo "adding firewall '$name-ssh'" 1>&2
    gcloud compute --project $project firewall-rules create "$name-ssh" \
      --network $name  \
      --allow tcp:22 || return 1;
  }

 # allow instances on the network to connect to each other internally
  has_firewall $project "$name-internal" || {
    echo "adding firewall '$name-internal'" 1>&2
    gcloud compute --project $project firewall-rules create "$name-internal" \
      --network $name  \
      --source-ranges 10.0.0.0/16 --allow tcp udp icmp || return 1;
  }

  # allow instances on the network to be connected to from external ips on
  # specific ports
  has_firewall $project "$name-external" || {
    echo "adding firewall '$name-external'" 1>&2
    gcloud compute --project $project firewall-rules create "$name-external" \
      --network $name  \
      --allow tcp:80 tcp:8080 tcp:443 tcp:8443 || return 1;
  }
}

# maybe_remove_dev_network removes a network set up by maybe_setup_dev_network
maybe_remove_dev_network() {
  local name=$1
  [[ -n $name ]] || {
    echo "$FUNCNAME: missing arg: network name" 1>&2
    return 1
  }

  local project=$2
  [[ -n $project ]] || {
    echo "$FUNCNAME: missing arg: project" 1>&2
    return 1
  }

  has_network $project $name || {
    echo "network $name is not present"
    return 0
  }
  for i in $(gcloud compute firewall-rules list \
    | grep "$name-" | cut -d' ' -f 1)
  do
    gcloud compute --quiet firewall-rules delete $i || return 1;
  done
  gcloud compute --quiet networks delete $name
}

# find_named_ip finds the external ip address for a given name.
#
# find_named_ip <named-ip-address>
find_named_ip() {
  local name=$1
  [[ -n $name ]] || { echo "$FUNCNAME: missing arg: name" 1>&2; return 1; }
  [[ $name == 'none' ]] && return 0;

  gcloud compute addresses list | sed -e 's/ \+/ /g' \
    | grep $name | cut -d' ' -f 3
}<|MERGE_RESOLUTION|>--- conflicted
+++ resolved
@@ -1,9 +1,5 @@
 #!/bin/bash
-<<<<<<< HEAD
-# Copyright 2014, Google Inc.
-=======
 # Copyright 2015, Google Inc.
->>>>>>> 1b2f9020
 # All rights reserved.
 #
 # Redistribution and use in source and binary forms, with or without
