"""Run a group of subprocesses and then finish."""

import hashlib
import multiprocessing
import os
import random
import subprocess
import sys
import tempfile
import time


_DEFAULT_MAX_JOBS = 16 * multiprocessing.cpu_count()


def shuffle_iteratable(it):
  """Return an iterable that randomly walks it"""
  # take a random sampling from the passed in iterable
  # we take an element with probablity 1/p and rapidly increase
  # p as we take elements - this gives us a somewhat random set of values before
  # we've seen all the values, but starts producing values without having to
  # compute ALL of them at once, allowing tests to start a little earlier
  nextit = []
  p = 1
  for val in it:
    if random.randint(0, p) == 0:
      p = min(p*2, 100)
      yield val
    else:
      nextit.append(val)
  # after taking a random sampling, we shuffle the rest of the elements and
  # yield them
  random.shuffle(nextit)
  for val in nextit:
    yield val


_SUCCESS = object()
_FAILURE = object()
_RUNNING = object()
_KILLED = object()


_COLORS = {
<<<<<<< HEAD
    'red': 31,
    'green': 32,
    'yellow': 33,
=======
    'red': [ 31, 0 ],
    'green': [ 32, 0 ],
    'yellow': [ 33, 0 ],
    'lightgray': [ 37, 0],
    'gray': [ 30, 1 ],
>>>>>>> e7d7559d
    }


_BEGINNING_OF_LINE = '\x1b[0G'
_CLEAR_LINE = '\x1b[2K'


_TAG_COLOR = {
    'FAILED': 'red',
    'PASSED': 'green',
<<<<<<< HEAD
    'START': 'yellow',
    'WAITING': 'yellow',
    }


def message(tag, message, explanatory_text=None):
  sys.stdout.write('%s%s\x1b[%dm%s\x1b[0m: %s%s' % (
      _BEGINNING_OF_LINE,
      _CLEAR_LINE,
      _COLORS[_TAG_COLOR[tag]],
      tag,
      message,
      '\n%s\n' % explanatory_text if explanatory_text is not None else ''))
  sys.stdout.flush()


=======
    'START': 'gray',
    'WAITING': 'yellow',
    'SUCCESS': 'green',
    'IDLE': 'gray',
    }


def message(tag, message, explanatory_text=None, do_newline=False):
  sys.stdout.write('%s%s%s\x1b[%d;%dm%s\x1b[0m: %s%s' % (
      _BEGINNING_OF_LINE,
      _CLEAR_LINE,
      '\n%s' % explanatory_text if explanatory_text is not None else '',
      _COLORS[_TAG_COLOR[tag]][1],
      _COLORS[_TAG_COLOR[tag]][0],
      tag,
      message,
      '\n' if do_newline or explanatory_text is not None else ''))
  sys.stdout.flush()


def which(filename):
  if '/' in filename:
    return filename
  for path in os.environ['PATH'].split(os.pathsep):
    if os.path.exists(os.path.join(path, filename)):
      return os.path.join(path, filename)
  raise Exception('%s not found' % filename)


>>>>>>> e7d7559d
class Job(object):
  """Manages one job."""

  def __init__(self, cmdline, bin_hash, newline_on_success):
    self._cmdline = cmdline
    self._bin_hash = bin_hash
    self._tempfile = tempfile.TemporaryFile()
    self._process = subprocess.Popen(args=cmdline,
                                     stderr=subprocess.STDOUT,
                                     stdout=self._tempfile)
    self._state = _RUNNING
<<<<<<< HEAD
    message('START', self._cmdline)
=======
    self._newline_on_success = newline_on_success
    message('START', ' '.join(self._cmdline))
>>>>>>> e7d7559d

  def state(self, update_cache):
    """Poll current state of the job. Prints messages at completion."""
    if self._state == _RUNNING and self._process.poll() is not None:
      if self._process.returncode != 0:
        self._state = _FAILURE
        self._tempfile.seek(0)
        stdout = self._tempfile.read()
<<<<<<< HEAD
        message('FAILED', '%s [ret=%d]' % (self._cmdline, self._process.returncode), stdout)
      else:
        self._state = _SUCCESS
        message('PASSED', '%s' % self._cmdline)
=======
        message('FAILED', '%s [ret=%d]' % (
            ' '.join(self._cmdline), self._process.returncode), stdout)
      else:
        self._state = _SUCCESS
        message('PASSED', '%s' % ' '.join(self._cmdline),
                do_newline=self._newline_on_success)
        update_cache.finished(self._cmdline, self._bin_hash)
>>>>>>> e7d7559d
    return self._state

  def kill(self):
    if self._state == _RUNNING:
      self._state = _KILLED
      self._process.terminate()


class Jobset(object):
  """Manages one run of jobs."""

  def __init__(self, check_cancelled, maxjobs, newline_on_success, cache):
    self._running = set()
    self._check_cancelled = check_cancelled
    self._cancelled = False
    self._failures = 0
    self._completed = 0
    self._maxjobs = maxjobs
    self._newline_on_success = newline_on_success
    self._cache = cache

  def start(self, cmdline):
    """Start a job. Return True on success, False on failure."""
    while len(self._running) >= self._maxjobs:
      if self.cancelled(): return False
      self.reap()
    if self.cancelled(): return False
    with open(which(cmdline[0])) as f:
      bin_hash = hashlib.sha1(f.read()).hexdigest()
    if self._cache.should_run(cmdline, bin_hash):
      self._running.add(Job(cmdline, bin_hash, self._newline_on_success))
    return True

  def reap(self):
    """Collect the dead jobs."""
    while self._running:
      dead = set()
      for job in self._running:
        st = job.state(self._cache)
        if st == _RUNNING: continue
        if st == _FAILURE: self._failures += 1
        dead.add(job)
      for job in dead:
        self._completed += 1
        self._running.remove(job)
      if dead: return
      message('WAITING', '%d jobs running, %d complete' % (
          len(self._running), self._completed))
      time.sleep(0.1)

  def cancelled(self):
    """Poll for cancellation."""
    if self._cancelled: return True
    if not self._check_cancelled(): return False
    for job in self._running:
      job.kill()
    self._cancelled = True
    return True

  def finish(self):
    while self._running:
      if self.cancelled(): pass  # poll cancellation
      self.reap()
    return not self.cancelled() and self._failures == 0


def _never_cancelled():
  return False


# cache class that caches nothing
class NoCache(object):
  def should_run(self, cmdline, bin_hash):
    return True

  def finished(self, cmdline, bin_hash):
    pass


def run(cmdlines,
        check_cancelled=_never_cancelled,
        maxjobs=None,
        newline_on_success=False,
        cache=None):
  js = Jobset(check_cancelled,
              maxjobs if maxjobs is not None else _DEFAULT_MAX_JOBS,
              newline_on_success,
              cache if cache is not None else NoCache())
  for cmdline in shuffle_iteratable(cmdlines):
    if not js.start(cmdline):
      break
  return js.finish()<|MERGE_RESOLUTION|>--- conflicted
+++ resolved
@@ -42,17 +42,11 @@
 
 
 _COLORS = {
-<<<<<<< HEAD
-    'red': 31,
-    'green': 32,
-    'yellow': 33,
-=======
     'red': [ 31, 0 ],
     'green': [ 32, 0 ],
     'yellow': [ 33, 0 ],
     'lightgray': [ 37, 0],
     'gray': [ 30, 1 ],
->>>>>>> e7d7559d
     }
 
 
@@ -63,24 +57,6 @@
 _TAG_COLOR = {
     'FAILED': 'red',
     'PASSED': 'green',
-<<<<<<< HEAD
-    'START': 'yellow',
-    'WAITING': 'yellow',
-    }
-
-
-def message(tag, message, explanatory_text=None):
-  sys.stdout.write('%s%s\x1b[%dm%s\x1b[0m: %s%s' % (
-      _BEGINNING_OF_LINE,
-      _CLEAR_LINE,
-      _COLORS[_TAG_COLOR[tag]],
-      tag,
-      message,
-      '\n%s\n' % explanatory_text if explanatory_text is not None else ''))
-  sys.stdout.flush()
-
-
-=======
     'START': 'gray',
     'WAITING': 'yellow',
     'SUCCESS': 'green',
@@ -110,7 +86,6 @@
   raise Exception('%s not found' % filename)
 
 
->>>>>>> e7d7559d
 class Job(object):
   """Manages one job."""
 
@@ -122,12 +97,8 @@
                                      stderr=subprocess.STDOUT,
                                      stdout=self._tempfile)
     self._state = _RUNNING
-<<<<<<< HEAD
-    message('START', self._cmdline)
-=======
     self._newline_on_success = newline_on_success
     message('START', ' '.join(self._cmdline))
->>>>>>> e7d7559d
 
   def state(self, update_cache):
     """Poll current state of the job. Prints messages at completion."""
@@ -136,12 +107,6 @@
         self._state = _FAILURE
         self._tempfile.seek(0)
         stdout = self._tempfile.read()
-<<<<<<< HEAD
-        message('FAILED', '%s [ret=%d]' % (self._cmdline, self._process.returncode), stdout)
-      else:
-        self._state = _SUCCESS
-        message('PASSED', '%s' % self._cmdline)
-=======
         message('FAILED', '%s [ret=%d]' % (
             ' '.join(self._cmdline), self._process.returncode), stdout)
       else:
@@ -149,7 +114,6 @@
         message('PASSED', '%s' % ' '.join(self._cmdline),
                 do_newline=self._newline_on_success)
         update_cache.finished(self._cmdline, self._bin_hash)
->>>>>>> e7d7559d
     return self._state
 
   def kill(self):
