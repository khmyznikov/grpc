--- conflicted
+++ resolved
@@ -113,7 +113,7 @@
   return [CSharpDistribTest('linux', 'x64', 'wheezy'),
           CSharpDistribTest('linux', 'x64', 'jessie'),
           CSharpDistribTest('linux', 'x86', 'jessie'),
-<<<<<<< HEAD
+          CSharpDistribTest('linux', 'x64', 'centos7'),
           PythonDistribTest('linux', 'x64', 'wheezy'),
           PythonDistribTest('linux', 'x64', 'jessie'),
           PythonDistribTest('linux', 'x86', 'jessie'),
@@ -126,6 +126,3 @@
           PythonDistribTest('linux', 'x64', 'opensuse'),
           PythonDistribTest('linux', 'x64', 'arch'),
           ]
-=======
-          CSharpDistribTest('linux', 'x64', 'centos7')]
->>>>>>> 93343d7f
