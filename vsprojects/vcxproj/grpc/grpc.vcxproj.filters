<?xml version="1.0" encoding="utf-8"?>
<Project ToolsVersion="4.0" xmlns="http://schemas.microsoft.com/developer/msbuild/2003">
  <ItemGroup>
    <ClCompile Include="$(SolutionDir)\..\src\core\lib\surface\init.c">
      <Filter>src\core\lib\surface</Filter>
    </ClCompile>
    <ClCompile Include="$(SolutionDir)\..\src\core\lib\channel\channel_args.c">
      <Filter>src\core\lib\channel</Filter>
    </ClCompile>
    <ClCompile Include="$(SolutionDir)\..\src\core\lib\channel\channel_stack.c">
      <Filter>src\core\lib\channel</Filter>
    </ClCompile>
    <ClCompile Include="$(SolutionDir)\..\src\core\lib\channel\channel_stack_builder.c">
      <Filter>src\core\lib\channel</Filter>
    </ClCompile>
    <ClCompile Include="$(SolutionDir)\..\src\core\lib\channel\compress_filter.c">
      <Filter>src\core\lib\channel</Filter>
    </ClCompile>
    <ClCompile Include="$(SolutionDir)\..\src\core\lib\channel\connected_channel.c">
      <Filter>src\core\lib\channel</Filter>
    </ClCompile>
    <ClCompile Include="$(SolutionDir)\..\src\core\lib\channel\deadline_filter.c">
      <Filter>src\core\lib\channel</Filter>
    </ClCompile>
    <ClCompile Include="$(SolutionDir)\..\src\core\lib\channel\handshaker.c">
      <Filter>src\core\lib\channel</Filter>
    </ClCompile>
    <ClCompile Include="$(SolutionDir)\..\src\core\lib\channel\handshaker_factory.c">
      <Filter>src\core\lib\channel</Filter>
    </ClCompile>
    <ClCompile Include="$(SolutionDir)\..\src\core\lib\channel\handshaker_registry.c">
      <Filter>src\core\lib\channel</Filter>
    </ClCompile>
    <ClCompile Include="$(SolutionDir)\..\src\core\lib\channel\http_client_filter.c">
      <Filter>src\core\lib\channel</Filter>
    </ClCompile>
    <ClCompile Include="$(SolutionDir)\..\src\core\lib\channel\http_server_filter.c">
      <Filter>src\core\lib\channel</Filter>
    </ClCompile>
    <ClCompile Include="$(SolutionDir)\..\src\core\lib\channel\message_size_filter.c">
      <Filter>src\core\lib\channel</Filter>
    </ClCompile>
    <ClCompile Include="$(SolutionDir)\..\src\core\lib\compression\compression.c">
      <Filter>src\core\lib\compression</Filter>
    </ClCompile>
    <ClCompile Include="$(SolutionDir)\..\src\core\lib\compression\message_compress.c">
      <Filter>src\core\lib\compression</Filter>
    </ClCompile>
    <ClCompile Include="$(SolutionDir)\..\src\core\lib\debug\trace.c">
      <Filter>src\core\lib\debug</Filter>
    </ClCompile>
    <ClCompile Include="$(SolutionDir)\..\src\core\lib\http\format_request.c">
      <Filter>src\core\lib\http</Filter>
    </ClCompile>
    <ClCompile Include="$(SolutionDir)\..\src\core\lib\http\httpcli.c">
      <Filter>src\core\lib\http</Filter>
    </ClCompile>
    <ClCompile Include="$(SolutionDir)\..\src\core\lib\http\parser.c">
      <Filter>src\core\lib\http</Filter>
    </ClCompile>
    <ClCompile Include="$(SolutionDir)\..\src\core\lib\iomgr\closure.c">
      <Filter>src\core\lib\iomgr</Filter>
    </ClCompile>
    <ClCompile Include="$(SolutionDir)\..\src\core\lib\iomgr\combiner.c">
      <Filter>src\core\lib\iomgr</Filter>
    </ClCompile>
    <ClCompile Include="$(SolutionDir)\..\src\core\lib\iomgr\endpoint.c">
      <Filter>src\core\lib\iomgr</Filter>
    </ClCompile>
    <ClCompile Include="$(SolutionDir)\..\src\core\lib\iomgr\endpoint_pair_posix.c">
      <Filter>src\core\lib\iomgr</Filter>
    </ClCompile>
    <ClCompile Include="$(SolutionDir)\..\src\core\lib\iomgr\endpoint_pair_uv.c">
      <Filter>src\core\lib\iomgr</Filter>
    </ClCompile>
    <ClCompile Include="$(SolutionDir)\..\src\core\lib\iomgr\endpoint_pair_windows.c">
      <Filter>src\core\lib\iomgr</Filter>
    </ClCompile>
    <ClCompile Include="$(SolutionDir)\..\src\core\lib\iomgr\error.c">
      <Filter>src\core\lib\iomgr</Filter>
    </ClCompile>
    <ClCompile Include="$(SolutionDir)\..\src\core\lib\iomgr\ev_epoll_linux.c">
      <Filter>src\core\lib\iomgr</Filter>
    </ClCompile>
    <ClCompile Include="$(SolutionDir)\..\src\core\lib\iomgr\ev_poll_posix.c">
      <Filter>src\core\lib\iomgr</Filter>
    </ClCompile>
    <ClCompile Include="$(SolutionDir)\..\src\core\lib\iomgr\ev_posix.c">
      <Filter>src\core\lib\iomgr</Filter>
    </ClCompile>
    <ClCompile Include="$(SolutionDir)\..\src\core\lib\iomgr\exec_ctx.c">
      <Filter>src\core\lib\iomgr</Filter>
    </ClCompile>
    <ClCompile Include="$(SolutionDir)\..\src\core\lib\iomgr\executor.c">
      <Filter>src\core\lib\iomgr</Filter>
    </ClCompile>
    <ClCompile Include="$(SolutionDir)\..\src\core\lib\iomgr\iocp_windows.c">
      <Filter>src\core\lib\iomgr</Filter>
    </ClCompile>
    <ClCompile Include="$(SolutionDir)\..\src\core\lib\iomgr\iomgr.c">
      <Filter>src\core\lib\iomgr</Filter>
    </ClCompile>
    <ClCompile Include="$(SolutionDir)\..\src\core\lib\iomgr\iomgr_posix.c">
      <Filter>src\core\lib\iomgr</Filter>
    </ClCompile>
    <ClCompile Include="$(SolutionDir)\..\src\core\lib\iomgr\iomgr_uv.c">
      <Filter>src\core\lib\iomgr</Filter>
    </ClCompile>
    <ClCompile Include="$(SolutionDir)\..\src\core\lib\iomgr\iomgr_windows.c">
      <Filter>src\core\lib\iomgr</Filter>
    </ClCompile>
    <ClCompile Include="$(SolutionDir)\..\src\core\lib\iomgr\load_file.c">
      <Filter>src\core\lib\iomgr</Filter>
    </ClCompile>
    <ClCompile Include="$(SolutionDir)\..\src\core\lib\iomgr\network_status_tracker.c">
      <Filter>src\core\lib\iomgr</Filter>
    </ClCompile>
    <ClCompile Include="$(SolutionDir)\..\src\core\lib\iomgr\polling_entity.c">
      <Filter>src\core\lib\iomgr</Filter>
    </ClCompile>
    <ClCompile Include="$(SolutionDir)\..\src\core\lib\iomgr\pollset_set_uv.c">
      <Filter>src\core\lib\iomgr</Filter>
    </ClCompile>
    <ClCompile Include="$(SolutionDir)\..\src\core\lib\iomgr\pollset_set_windows.c">
      <Filter>src\core\lib\iomgr</Filter>
    </ClCompile>
    <ClCompile Include="$(SolutionDir)\..\src\core\lib\iomgr\pollset_uv.c">
      <Filter>src\core\lib\iomgr</Filter>
    </ClCompile>
    <ClCompile Include="$(SolutionDir)\..\src\core\lib\iomgr\pollset_windows.c">
      <Filter>src\core\lib\iomgr</Filter>
    </ClCompile>
    <ClCompile Include="$(SolutionDir)\..\src\core\lib\iomgr\resolve_address_posix.c">
      <Filter>src\core\lib\iomgr</Filter>
    </ClCompile>
    <ClCompile Include="$(SolutionDir)\..\src\core\lib\iomgr\resolve_address_uv.c">
      <Filter>src\core\lib\iomgr</Filter>
    </ClCompile>
    <ClCompile Include="$(SolutionDir)\..\src\core\lib\iomgr\resolve_address_windows.c">
      <Filter>src\core\lib\iomgr</Filter>
    </ClCompile>
    <ClCompile Include="$(SolutionDir)\..\src\core\lib\iomgr\resource_quota.c">
      <Filter>src\core\lib\iomgr</Filter>
    </ClCompile>
    <ClCompile Include="$(SolutionDir)\..\src\core\lib\iomgr\sockaddr_utils.c">
      <Filter>src\core\lib\iomgr</Filter>
    </ClCompile>
    <ClCompile Include="$(SolutionDir)\..\src\core\lib\iomgr\socket_mutator.c">
      <Filter>src\core\lib\iomgr</Filter>
    </ClCompile>
    <ClCompile Include="$(SolutionDir)\..\src\core\lib\iomgr\socket_utils_common_posix.c">
      <Filter>src\core\lib\iomgr</Filter>
    </ClCompile>
    <ClCompile Include="$(SolutionDir)\..\src\core\lib\iomgr\socket_utils_linux.c">
      <Filter>src\core\lib\iomgr</Filter>
    </ClCompile>
    <ClCompile Include="$(SolutionDir)\..\src\core\lib\iomgr\socket_utils_posix.c">
      <Filter>src\core\lib\iomgr</Filter>
    </ClCompile>
    <ClCompile Include="$(SolutionDir)\..\src\core\lib\iomgr\socket_utils_uv.c">
      <Filter>src\core\lib\iomgr</Filter>
    </ClCompile>
    <ClCompile Include="$(SolutionDir)\..\src\core\lib\iomgr\socket_utils_windows.c">
      <Filter>src\core\lib\iomgr</Filter>
    </ClCompile>
    <ClCompile Include="$(SolutionDir)\..\src\core\lib\iomgr\socket_windows.c">
      <Filter>src\core\lib\iomgr</Filter>
    </ClCompile>
    <ClCompile Include="$(SolutionDir)\..\src\core\lib\iomgr\tcp_client_posix.c">
      <Filter>src\core\lib\iomgr</Filter>
    </ClCompile>
    <ClCompile Include="$(SolutionDir)\..\src\core\lib\iomgr\tcp_client_uv.c">
      <Filter>src\core\lib\iomgr</Filter>
    </ClCompile>
    <ClCompile Include="$(SolutionDir)\..\src\core\lib\iomgr\tcp_client_windows.c">
      <Filter>src\core\lib\iomgr</Filter>
    </ClCompile>
    <ClCompile Include="$(SolutionDir)\..\src\core\lib\iomgr\tcp_posix.c">
      <Filter>src\core\lib\iomgr</Filter>
    </ClCompile>
    <ClCompile Include="$(SolutionDir)\..\src\core\lib\iomgr\tcp_server_posix.c">
      <Filter>src\core\lib\iomgr</Filter>
    </ClCompile>
    <ClCompile Include="$(SolutionDir)\..\src\core\lib\iomgr\tcp_server_uv.c">
      <Filter>src\core\lib\iomgr</Filter>
    </ClCompile>
    <ClCompile Include="$(SolutionDir)\..\src\core\lib\iomgr\tcp_server_windows.c">
      <Filter>src\core\lib\iomgr</Filter>
    </ClCompile>
    <ClCompile Include="$(SolutionDir)\..\src\core\lib\iomgr\tcp_uv.c">
      <Filter>src\core\lib\iomgr</Filter>
    </ClCompile>
    <ClCompile Include="$(SolutionDir)\..\src\core\lib\iomgr\tcp_windows.c">
      <Filter>src\core\lib\iomgr</Filter>
    </ClCompile>
    <ClCompile Include="$(SolutionDir)\..\src\core\lib\iomgr\time_averaged_stats.c">
      <Filter>src\core\lib\iomgr</Filter>
    </ClCompile>
    <ClCompile Include="$(SolutionDir)\..\src\core\lib\iomgr\timer_generic.c">
      <Filter>src\core\lib\iomgr</Filter>
    </ClCompile>
    <ClCompile Include="$(SolutionDir)\..\src\core\lib\iomgr\timer_heap.c">
      <Filter>src\core\lib\iomgr</Filter>
    </ClCompile>
    <ClCompile Include="$(SolutionDir)\..\src\core\lib\iomgr\timer_uv.c">
      <Filter>src\core\lib\iomgr</Filter>
    </ClCompile>
    <ClCompile Include="$(SolutionDir)\..\src\core\lib\iomgr\udp_server.c">
      <Filter>src\core\lib\iomgr</Filter>
    </ClCompile>
    <ClCompile Include="$(SolutionDir)\..\src\core\lib\iomgr\unix_sockets_posix.c">
      <Filter>src\core\lib\iomgr</Filter>
    </ClCompile>
    <ClCompile Include="$(SolutionDir)\..\src\core\lib\iomgr\unix_sockets_posix_noop.c">
      <Filter>src\core\lib\iomgr</Filter>
    </ClCompile>
    <ClCompile Include="$(SolutionDir)\..\src\core\lib\iomgr\wakeup_fd_cv.c">
      <Filter>src\core\lib\iomgr</Filter>
    </ClCompile>
    <ClCompile Include="$(SolutionDir)\..\src\core\lib\iomgr\wakeup_fd_eventfd.c">
      <Filter>src\core\lib\iomgr</Filter>
    </ClCompile>
    <ClCompile Include="$(SolutionDir)\..\src\core\lib\iomgr\wakeup_fd_nospecial.c">
      <Filter>src\core\lib\iomgr</Filter>
    </ClCompile>
    <ClCompile Include="$(SolutionDir)\..\src\core\lib\iomgr\wakeup_fd_pipe.c">
      <Filter>src\core\lib\iomgr</Filter>
    </ClCompile>
    <ClCompile Include="$(SolutionDir)\..\src\core\lib\iomgr\wakeup_fd_posix.c">
      <Filter>src\core\lib\iomgr</Filter>
    </ClCompile>
    <ClCompile Include="$(SolutionDir)\..\src\core\lib\iomgr\workqueue_uv.c">
      <Filter>src\core\lib\iomgr</Filter>
    </ClCompile>
    <ClCompile Include="$(SolutionDir)\..\src\core\lib\iomgr\workqueue_windows.c">
      <Filter>src\core\lib\iomgr</Filter>
    </ClCompile>
    <ClCompile Include="$(SolutionDir)\..\src\core\lib\json\json.c">
      <Filter>src\core\lib\json</Filter>
    </ClCompile>
    <ClCompile Include="$(SolutionDir)\..\src\core\lib\json\json_reader.c">
      <Filter>src\core\lib\json</Filter>
    </ClCompile>
    <ClCompile Include="$(SolutionDir)\..\src\core\lib\json\json_string.c">
      <Filter>src\core\lib\json</Filter>
    </ClCompile>
    <ClCompile Include="$(SolutionDir)\..\src\core\lib\json\json_writer.c">
      <Filter>src\core\lib\json</Filter>
    </ClCompile>
    <ClCompile Include="$(SolutionDir)\..\src\core\lib\slice\percent_encoding.c">
      <Filter>src\core\lib\slice</Filter>
    </ClCompile>
    <ClCompile Include="$(SolutionDir)\..\src\core\lib\slice\slice.c">
      <Filter>src\core\lib\slice</Filter>
    </ClCompile>
    <ClCompile Include="$(SolutionDir)\..\src\core\lib\slice\slice_buffer.c">
      <Filter>src\core\lib\slice</Filter>
    </ClCompile>
    <ClCompile Include="$(SolutionDir)\..\src\core\lib\slice\slice_hash_table.c">
      <Filter>src\core\lib\slice</Filter>
    </ClCompile>
    <ClCompile Include="$(SolutionDir)\..\src\core\lib\slice\slice_intern.c">
      <Filter>src\core\lib\slice</Filter>
    </ClCompile>
    <ClCompile Include="$(SolutionDir)\..\src\core\lib\slice\slice_string_helpers.c">
      <Filter>src\core\lib\slice</Filter>
    </ClCompile>
    <ClCompile Include="$(SolutionDir)\..\src\core\lib\surface\alarm.c">
      <Filter>src\core\lib\surface</Filter>
    </ClCompile>
    <ClCompile Include="$(SolutionDir)\..\src\core\lib\surface\api_trace.c">
      <Filter>src\core\lib\surface</Filter>
    </ClCompile>
    <ClCompile Include="$(SolutionDir)\..\src\core\lib\surface\byte_buffer.c">
      <Filter>src\core\lib\surface</Filter>
    </ClCompile>
    <ClCompile Include="$(SolutionDir)\..\src\core\lib\surface\byte_buffer_reader.c">
      <Filter>src\core\lib\surface</Filter>
    </ClCompile>
    <ClCompile Include="$(SolutionDir)\..\src\core\lib\surface\call.c">
      <Filter>src\core\lib\surface</Filter>
    </ClCompile>
    <ClCompile Include="$(SolutionDir)\..\src\core\lib\surface\call_details.c">
      <Filter>src\core\lib\surface</Filter>
    </ClCompile>
    <ClCompile Include="$(SolutionDir)\..\src\core\lib\surface\call_log_batch.c">
      <Filter>src\core\lib\surface</Filter>
    </ClCompile>
    <ClCompile Include="$(SolutionDir)\..\src\core\lib\surface\channel.c">
      <Filter>src\core\lib\surface</Filter>
    </ClCompile>
    <ClCompile Include="$(SolutionDir)\..\src\core\lib\surface\channel_init.c">
      <Filter>src\core\lib\surface</Filter>
    </ClCompile>
    <ClCompile Include="$(SolutionDir)\..\src\core\lib\surface\channel_ping.c">
      <Filter>src\core\lib\surface</Filter>
    </ClCompile>
    <ClCompile Include="$(SolutionDir)\..\src\core\lib\surface\channel_stack_type.c">
      <Filter>src\core\lib\surface</Filter>
    </ClCompile>
    <ClCompile Include="$(SolutionDir)\..\src\core\lib\surface\completion_queue.c">
      <Filter>src\core\lib\surface</Filter>
    </ClCompile>
    <ClCompile Include="$(SolutionDir)\..\src\core\lib\surface\event_string.c">
      <Filter>src\core\lib\surface</Filter>
    </ClCompile>
    <ClCompile Include="$(SolutionDir)\..\src\core\lib\surface\lame_client.c">
      <Filter>src\core\lib\surface</Filter>
    </ClCompile>
    <ClCompile Include="$(SolutionDir)\..\src\core\lib\surface\metadata_array.c">
      <Filter>src\core\lib\surface</Filter>
    </ClCompile>
    <ClCompile Include="$(SolutionDir)\..\src\core\lib\surface\server.c">
      <Filter>src\core\lib\surface</Filter>
    </ClCompile>
    <ClCompile Include="$(SolutionDir)\..\src\core\lib\surface\validate_metadata.c">
      <Filter>src\core\lib\surface</Filter>
    </ClCompile>
    <ClCompile Include="$(SolutionDir)\..\src\core\lib\surface\version.c">
      <Filter>src\core\lib\surface</Filter>
    </ClCompile>
    <ClCompile Include="$(SolutionDir)\..\src\core\lib\transport\bdp_estimator.c">
      <Filter>src\core\lib\transport</Filter>
    </ClCompile>
    <ClCompile Include="$(SolutionDir)\..\src\core\lib\transport\byte_stream.c">
      <Filter>src\core\lib\transport</Filter>
    </ClCompile>
    <ClCompile Include="$(SolutionDir)\..\src\core\lib\transport\connectivity_state.c">
      <Filter>src\core\lib\transport</Filter>
    </ClCompile>
    <ClCompile Include="$(SolutionDir)\..\src\core\lib\transport\error_utils.c">
      <Filter>src\core\lib\transport</Filter>
    </ClCompile>
    <ClCompile Include="$(SolutionDir)\..\src\core\lib\transport\metadata.c">
      <Filter>src\core\lib\transport</Filter>
    </ClCompile>
    <ClCompile Include="$(SolutionDir)\..\src\core\lib\transport\metadata_batch.c">
      <Filter>src\core\lib\transport</Filter>
    </ClCompile>
    <ClCompile Include="$(SolutionDir)\..\src\core\lib\transport\pid_controller.c">
      <Filter>src\core\lib\transport</Filter>
    </ClCompile>
    <ClCompile Include="$(SolutionDir)\..\src\core\lib\transport\service_config.c">
      <Filter>src\core\lib\transport</Filter>
    </ClCompile>
    <ClCompile Include="$(SolutionDir)\..\src\core\lib\transport\static_metadata.c">
      <Filter>src\core\lib\transport</Filter>
    </ClCompile>
    <ClCompile Include="$(SolutionDir)\..\src\core\lib\transport\status_conversion.c">
      <Filter>src\core\lib\transport</Filter>
    </ClCompile>
    <ClCompile Include="$(SolutionDir)\..\src\core\lib\transport\timeout_encoding.c">
      <Filter>src\core\lib\transport</Filter>
    </ClCompile>
    <ClCompile Include="$(SolutionDir)\..\src\core\lib\transport\transport.c">
      <Filter>src\core\lib\transport</Filter>
    </ClCompile>
    <ClCompile Include="$(SolutionDir)\..\src\core\lib\transport\transport_op_string.c">
      <Filter>src\core\lib\transport</Filter>
    </ClCompile>
    <ClCompile Include="$(SolutionDir)\..\src\core\ext\transport\chttp2\server\secure\server_secure_chttp2.c">
      <Filter>src\core\ext\transport\chttp2\server\secure</Filter>
    </ClCompile>
    <ClCompile Include="$(SolutionDir)\..\src\core\ext\transport\chttp2\transport\bin_decoder.c">
      <Filter>src\core\ext\transport\chttp2\transport</Filter>
    </ClCompile>
    <ClCompile Include="$(SolutionDir)\..\src\core\ext\transport\chttp2\transport\bin_encoder.c">
      <Filter>src\core\ext\transport\chttp2\transport</Filter>
    </ClCompile>
    <ClCompile Include="$(SolutionDir)\..\src\core\ext\transport\chttp2\transport\chttp2_plugin.c">
      <Filter>src\core\ext\transport\chttp2\transport</Filter>
    </ClCompile>
    <ClCompile Include="$(SolutionDir)\..\src\core\ext\transport\chttp2\transport\chttp2_transport.c">
      <Filter>src\core\ext\transport\chttp2\transport</Filter>
    </ClCompile>
    <ClCompile Include="$(SolutionDir)\..\src\core\ext\transport\chttp2\transport\frame_data.c">
      <Filter>src\core\ext\transport\chttp2\transport</Filter>
    </ClCompile>
    <ClCompile Include="$(SolutionDir)\..\src\core\ext\transport\chttp2\transport\frame_goaway.c">
      <Filter>src\core\ext\transport\chttp2\transport</Filter>
    </ClCompile>
    <ClCompile Include="$(SolutionDir)\..\src\core\ext\transport\chttp2\transport\frame_ping.c">
      <Filter>src\core\ext\transport\chttp2\transport</Filter>
    </ClCompile>
    <ClCompile Include="$(SolutionDir)\..\src\core\ext\transport\chttp2\transport\frame_rst_stream.c">
      <Filter>src\core\ext\transport\chttp2\transport</Filter>
    </ClCompile>
    <ClCompile Include="$(SolutionDir)\..\src\core\ext\transport\chttp2\transport\frame_settings.c">
      <Filter>src\core\ext\transport\chttp2\transport</Filter>
    </ClCompile>
    <ClCompile Include="$(SolutionDir)\..\src\core\ext\transport\chttp2\transport\frame_window_update.c">
      <Filter>src\core\ext\transport\chttp2\transport</Filter>
    </ClCompile>
    <ClCompile Include="$(SolutionDir)\..\src\core\ext\transport\chttp2\transport\hpack_encoder.c">
      <Filter>src\core\ext\transport\chttp2\transport</Filter>
    </ClCompile>
    <ClCompile Include="$(SolutionDir)\..\src\core\ext\transport\chttp2\transport\hpack_parser.c">
      <Filter>src\core\ext\transport\chttp2\transport</Filter>
    </ClCompile>
    <ClCompile Include="$(SolutionDir)\..\src\core\ext\transport\chttp2\transport\hpack_table.c">
      <Filter>src\core\ext\transport\chttp2\transport</Filter>
    </ClCompile>
    <ClCompile Include="$(SolutionDir)\..\src\core\ext\transport\chttp2\transport\huffsyms.c">
      <Filter>src\core\ext\transport\chttp2\transport</Filter>
    </ClCompile>
    <ClCompile Include="$(SolutionDir)\..\src\core\ext\transport\chttp2\transport\incoming_metadata.c">
      <Filter>src\core\ext\transport\chttp2\transport</Filter>
    </ClCompile>
    <ClCompile Include="$(SolutionDir)\..\src\core\ext\transport\chttp2\transport\parsing.c">
      <Filter>src\core\ext\transport\chttp2\transport</Filter>
    </ClCompile>
    <ClCompile Include="$(SolutionDir)\..\src\core\ext\transport\chttp2\transport\stream_lists.c">
      <Filter>src\core\ext\transport\chttp2\transport</Filter>
    </ClCompile>
    <ClCompile Include="$(SolutionDir)\..\src\core\ext\transport\chttp2\transport\stream_map.c">
      <Filter>src\core\ext\transport\chttp2\transport</Filter>
    </ClCompile>
    <ClCompile Include="$(SolutionDir)\..\src\core\ext\transport\chttp2\transport\varint.c">
      <Filter>src\core\ext\transport\chttp2\transport</Filter>
    </ClCompile>
    <ClCompile Include="$(SolutionDir)\..\src\core\ext\transport\chttp2\transport\writing.c">
      <Filter>src\core\ext\transport\chttp2\transport</Filter>
    </ClCompile>
    <ClCompile Include="$(SolutionDir)\..\src\core\ext\transport\chttp2\alpn\alpn.c">
      <Filter>src\core\ext\transport\chttp2\alpn</Filter>
    </ClCompile>
    <ClCompile Include="$(SolutionDir)\..\src\core\lib\http\httpcli_security_connector.c">
      <Filter>src\core\lib\http</Filter>
    </ClCompile>
    <ClCompile Include="$(SolutionDir)\..\src\core\lib\security\context\security_context.c">
      <Filter>src\core\lib\security\context</Filter>
    </ClCompile>
    <ClCompile Include="$(SolutionDir)\..\src\core\lib\security\credentials\composite\composite_credentials.c">
      <Filter>src\core\lib\security\credentials\composite</Filter>
    </ClCompile>
    <ClCompile Include="$(SolutionDir)\..\src\core\lib\security\credentials\credentials.c">
      <Filter>src\core\lib\security\credentials</Filter>
    </ClCompile>
    <ClCompile Include="$(SolutionDir)\..\src\core\lib\security\credentials\credentials_metadata.c">
      <Filter>src\core\lib\security\credentials</Filter>
    </ClCompile>
    <ClCompile Include="$(SolutionDir)\..\src\core\lib\security\credentials\fake\fake_credentials.c">
      <Filter>src\core\lib\security\credentials\fake</Filter>
    </ClCompile>
    <ClCompile Include="$(SolutionDir)\..\src\core\lib\security\credentials\google_default\credentials_generic.c">
      <Filter>src\core\lib\security\credentials\google_default</Filter>
    </ClCompile>
    <ClCompile Include="$(SolutionDir)\..\src\core\lib\security\credentials\google_default\google_default_credentials.c">
      <Filter>src\core\lib\security\credentials\google_default</Filter>
    </ClCompile>
    <ClCompile Include="$(SolutionDir)\..\src\core\lib\security\credentials\iam\iam_credentials.c">
      <Filter>src\core\lib\security\credentials\iam</Filter>
    </ClCompile>
    <ClCompile Include="$(SolutionDir)\..\src\core\lib\security\credentials\jwt\json_token.c">
      <Filter>src\core\lib\security\credentials\jwt</Filter>
    </ClCompile>
    <ClCompile Include="$(SolutionDir)\..\src\core\lib\security\credentials\jwt\jwt_credentials.c">
      <Filter>src\core\lib\security\credentials\jwt</Filter>
    </ClCompile>
    <ClCompile Include="$(SolutionDir)\..\src\core\lib\security\credentials\jwt\jwt_verifier.c">
      <Filter>src\core\lib\security\credentials\jwt</Filter>
    </ClCompile>
    <ClCompile Include="$(SolutionDir)\..\src\core\lib\security\credentials\oauth2\oauth2_credentials.c">
      <Filter>src\core\lib\security\credentials\oauth2</Filter>
    </ClCompile>
    <ClCompile Include="$(SolutionDir)\..\src\core\lib\security\credentials\plugin\plugin_credentials.c">
      <Filter>src\core\lib\security\credentials\plugin</Filter>
    </ClCompile>
    <ClCompile Include="$(SolutionDir)\..\src\core\lib\security\credentials\ssl\ssl_credentials.c">
      <Filter>src\core\lib\security\credentials\ssl</Filter>
    </ClCompile>
    <ClCompile Include="$(SolutionDir)\..\src\core\lib\security\transport\client_auth_filter.c">
      <Filter>src\core\lib\security\transport</Filter>
    </ClCompile>
    <ClCompile Include="$(SolutionDir)\..\src\core\lib\security\transport\secure_endpoint.c">
      <Filter>src\core\lib\security\transport</Filter>
    </ClCompile>
    <ClCompile Include="$(SolutionDir)\..\src\core\lib\security\transport\security_connector.c">
      <Filter>src\core\lib\security\transport</Filter>
    </ClCompile>
    <ClCompile Include="$(SolutionDir)\..\src\core\lib\security\transport\security_handshaker.c">
      <Filter>src\core\lib\security\transport</Filter>
    </ClCompile>
    <ClCompile Include="$(SolutionDir)\..\src\core\lib\security\transport\server_auth_filter.c">
      <Filter>src\core\lib\security\transport</Filter>
    </ClCompile>
    <ClCompile Include="$(SolutionDir)\..\src\core\lib\security\transport\tsi_error.c">
      <Filter>src\core\lib\security\transport</Filter>
    </ClCompile>
    <ClCompile Include="$(SolutionDir)\..\src\core\lib\security\util\b64.c">
      <Filter>src\core\lib\security\util</Filter>
    </ClCompile>
    <ClCompile Include="$(SolutionDir)\..\src\core\lib\security\util\json_util.c">
      <Filter>src\core\lib\security\util</Filter>
    </ClCompile>
    <ClCompile Include="$(SolutionDir)\..\src\core\lib\surface\init_secure.c">
      <Filter>src\core\lib\surface</Filter>
    </ClCompile>
    <ClCompile Include="$(SolutionDir)\..\src\core\lib\tsi\fake_transport_security.c">
      <Filter>src\core\lib\tsi</Filter>
    </ClCompile>
    <ClCompile Include="$(SolutionDir)\..\src\core\lib\tsi\ssl_transport_security.c">
      <Filter>src\core\lib\tsi</Filter>
    </ClCompile>
    <ClCompile Include="$(SolutionDir)\..\src\core\lib\tsi\transport_security.c">
      <Filter>src\core\lib\tsi</Filter>
    </ClCompile>
    <ClCompile Include="$(SolutionDir)\..\src\core\ext\transport\chttp2\server\chttp2_server.c">
      <Filter>src\core\ext\transport\chttp2\server</Filter>
    </ClCompile>
    <ClCompile Include="$(SolutionDir)\..\src\core\ext\transport\chttp2\client\secure\secure_channel_create.c">
      <Filter>src\core\ext\transport\chttp2\client\secure</Filter>
    </ClCompile>
    <ClCompile Include="$(SolutionDir)\..\src\core\ext\client_channel\channel_connectivity.c">
      <Filter>src\core\ext\client_channel</Filter>
    </ClCompile>
    <ClCompile Include="$(SolutionDir)\..\src\core\ext\client_channel\client_channel.c">
      <Filter>src\core\ext\client_channel</Filter>
    </ClCompile>
    <ClCompile Include="$(SolutionDir)\..\src\core\ext\client_channel\client_channel_factory.c">
      <Filter>src\core\ext\client_channel</Filter>
    </ClCompile>
    <ClCompile Include="$(SolutionDir)\..\src\core\ext\client_channel\client_channel_plugin.c">
      <Filter>src\core\ext\client_channel</Filter>
    </ClCompile>
    <ClCompile Include="$(SolutionDir)\..\src\core\ext\client_channel\connector.c">
      <Filter>src\core\ext\client_channel</Filter>
    </ClCompile>
    <ClCompile Include="$(SolutionDir)\..\src\core\ext\client_channel\default_initial_connect_string.c">
      <Filter>src\core\ext\client_channel</Filter>
    </ClCompile>
    <ClCompile Include="$(SolutionDir)\..\src\core\ext\client_channel\http_connect_handshaker.c">
      <Filter>src\core\ext\client_channel</Filter>
    </ClCompile>
    <ClCompile Include="$(SolutionDir)\..\src\core\ext\client_channel\http_proxy.c">
      <Filter>src\core\ext\client_channel</Filter>
    </ClCompile>
    <ClCompile Include="$(SolutionDir)\..\src\core\ext\client_channel\initial_connect_string.c">
      <Filter>src\core\ext\client_channel</Filter>
    </ClCompile>
    <ClCompile Include="$(SolutionDir)\..\src\core\ext\client_channel\lb_policy.c">
      <Filter>src\core\ext\client_channel</Filter>
    </ClCompile>
    <ClCompile Include="$(SolutionDir)\..\src\core\ext\client_channel\lb_policy_factory.c">
      <Filter>src\core\ext\client_channel</Filter>
    </ClCompile>
    <ClCompile Include="$(SolutionDir)\..\src\core\ext\client_channel\lb_policy_registry.c">
      <Filter>src\core\ext\client_channel</Filter>
    </ClCompile>
    <ClCompile Include="$(SolutionDir)\..\src\core\ext\client_channel\parse_address.c">
      <Filter>src\core\ext\client_channel</Filter>
    </ClCompile>
    <ClCompile Include="$(SolutionDir)\..\src\core\ext\client_channel\proxy_mapper.c">
      <Filter>src\core\ext\client_channel</Filter>
    </ClCompile>
    <ClCompile Include="$(SolutionDir)\..\src\core\ext\client_channel\proxy_mapper_registry.c">
      <Filter>src\core\ext\client_channel</Filter>
    </ClCompile>
    <ClCompile Include="$(SolutionDir)\..\src\core\ext\client_channel\resolver.c">
      <Filter>src\core\ext\client_channel</Filter>
    </ClCompile>
    <ClCompile Include="$(SolutionDir)\..\src\core\ext\client_channel\resolver_factory.c">
      <Filter>src\core\ext\client_channel</Filter>
    </ClCompile>
    <ClCompile Include="$(SolutionDir)\..\src\core\ext\client_channel\resolver_registry.c">
      <Filter>src\core\ext\client_channel</Filter>
    </ClCompile>
    <ClCompile Include="$(SolutionDir)\..\src\core\ext\client_channel\subchannel.c">
      <Filter>src\core\ext\client_channel</Filter>
    </ClCompile>
    <ClCompile Include="$(SolutionDir)\..\src\core\ext\client_channel\subchannel_index.c">
      <Filter>src\core\ext\client_channel</Filter>
    </ClCompile>
    <ClCompile Include="$(SolutionDir)\..\src\core\ext\client_channel\uri_parser.c">
      <Filter>src\core\ext\client_channel</Filter>
    </ClCompile>
    <ClCompile Include="$(SolutionDir)\..\src\core\ext\transport\chttp2\client\chttp2_connector.c">
      <Filter>src\core\ext\transport\chttp2\client</Filter>
    </ClCompile>
    <ClCompile Include="$(SolutionDir)\..\src\core\ext\transport\chttp2\server\insecure\server_chttp2.c">
      <Filter>src\core\ext\transport\chttp2\server\insecure</Filter>
    </ClCompile>
    <ClCompile Include="$(SolutionDir)\..\src\core\ext\transport\chttp2\server\insecure\server_chttp2_posix.c">
      <Filter>src\core\ext\transport\chttp2\server\insecure</Filter>
    </ClCompile>
    <ClCompile Include="$(SolutionDir)\..\src\core\ext\transport\chttp2\client\insecure\channel_create.c">
      <Filter>src\core\ext\transport\chttp2\client\insecure</Filter>
    </ClCompile>
    <ClCompile Include="$(SolutionDir)\..\src\core\ext\transport\chttp2\client\insecure\channel_create_posix.c">
      <Filter>src\core\ext\transport\chttp2\client\insecure</Filter>
    </ClCompile>
    <ClCompile Include="$(SolutionDir)\..\src\core\ext\lb_policy\grpclb\grpclb.c">
      <Filter>src\core\ext\lb_policy\grpclb</Filter>
    </ClCompile>
    <ClCompile Include="$(SolutionDir)\..\src\core\ext\lb_policy\grpclb\load_balancer_api.c">
      <Filter>src\core\ext\lb_policy\grpclb</Filter>
    </ClCompile>
    <ClCompile Include="$(SolutionDir)\..\src\core\ext\lb_policy\grpclb\proto\grpc\lb\v1\load_balancer.pb.c">
      <Filter>src\core\ext\lb_policy\grpclb\proto\grpc\lb\v1</Filter>
    </ClCompile>
    <ClCompile Include="$(SolutionDir)\..\third_party\nanopb\pb_common.c">
      <Filter>third_party\nanopb</Filter>
    </ClCompile>
    <ClCompile Include="$(SolutionDir)\..\third_party\nanopb\pb_decode.c">
      <Filter>third_party\nanopb</Filter>
    </ClCompile>
    <ClCompile Include="$(SolutionDir)\..\third_party\nanopb\pb_encode.c">
      <Filter>third_party\nanopb</Filter>
    </ClCompile>
    <ClCompile Include="$(SolutionDir)\..\src\core\ext\lb_policy\pick_first\pick_first.c">
      <Filter>src\core\ext\lb_policy\pick_first</Filter>
    </ClCompile>
    <ClCompile Include="$(SolutionDir)\..\src\core\ext\lb_policy\round_robin\round_robin.c">
      <Filter>src\core\ext\lb_policy\round_robin</Filter>
    </ClCompile>
    <ClCompile Include="$(SolutionDir)\..\src\core\ext\resolver\dns\native\dns_resolver.c">
      <Filter>src\core\ext\resolver\dns\native</Filter>
    </ClCompile>
    <ClCompile Include="$(SolutionDir)\..\src\core\ext\resolver\sockaddr\sockaddr_resolver.c">
      <Filter>src\core\ext\resolver\sockaddr</Filter>
    </ClCompile>
    <ClCompile Include="$(SolutionDir)\..\src\core\ext\load_reporting\load_reporting.c">
      <Filter>src\core\ext\load_reporting</Filter>
    </ClCompile>
    <ClCompile Include="$(SolutionDir)\..\src\core\ext\load_reporting\load_reporting_filter.c">
      <Filter>src\core\ext\load_reporting</Filter>
    </ClCompile>
    <ClCompile Include="$(SolutionDir)\..\src\core\ext\census\base_resources.c">
      <Filter>src\core\ext\census</Filter>
    </ClCompile>
    <ClCompile Include="$(SolutionDir)\..\src\core\ext\census\context.c">
      <Filter>src\core\ext\census</Filter>
    </ClCompile>
    <ClCompile Include="$(SolutionDir)\..\src\core\ext\census\gen\census.pb.c">
      <Filter>src\core\ext\census\gen</Filter>
    </ClCompile>
    <ClCompile Include="$(SolutionDir)\..\src\core\ext\census\gen\trace_context.pb.c">
      <Filter>src\core\ext\census\gen</Filter>
    </ClCompile>
    <ClCompile Include="$(SolutionDir)\..\src\core\ext\census\grpc_context.c">
      <Filter>src\core\ext\census</Filter>
    </ClCompile>
    <ClCompile Include="$(SolutionDir)\..\src\core\ext\census\grpc_filter.c">
      <Filter>src\core\ext\census</Filter>
    </ClCompile>
    <ClCompile Include="$(SolutionDir)\..\src\core\ext\census\grpc_plugin.c">
      <Filter>src\core\ext\census</Filter>
    </ClCompile>
    <ClCompile Include="$(SolutionDir)\..\src\core\ext\census\initialize.c">
      <Filter>src\core\ext\census</Filter>
    </ClCompile>
    <ClCompile Include="$(SolutionDir)\..\src\core\ext\census\mlog.c">
      <Filter>src\core\ext\census</Filter>
    </ClCompile>
    <ClCompile Include="$(SolutionDir)\..\src\core\ext\census\operation.c">
      <Filter>src\core\ext\census</Filter>
    </ClCompile>
    <ClCompile Include="$(SolutionDir)\..\src\core\ext\census\placeholders.c">
      <Filter>src\core\ext\census</Filter>
    </ClCompile>
    <ClCompile Include="$(SolutionDir)\..\src\core\ext\census\resource.c">
      <Filter>src\core\ext\census</Filter>
    </ClCompile>
    <ClCompile Include="$(SolutionDir)\..\src\core\ext\census\trace_context.c">
      <Filter>src\core\ext\census</Filter>
    </ClCompile>
    <ClCompile Include="$(SolutionDir)\..\src\core\ext\census\tracing.c">
      <Filter>src\core\ext\census</Filter>
    </ClCompile>
    <ClCompile Include="$(SolutionDir)\..\src\core\plugin_registry\grpc_plugin_registry.c">
      <Filter>src\core\plugin_registry</Filter>
    </ClCompile>
  </ItemGroup>
  <ItemGroup>
    <ClInclude Include="$(SolutionDir)\..\include\grpc\byte_buffer.h">
      <Filter>include\grpc</Filter>
    </ClInclude>
    <ClInclude Include="$(SolutionDir)\..\include\grpc\byte_buffer_reader.h">
      <Filter>include\grpc</Filter>
    </ClInclude>
    <ClInclude Include="$(SolutionDir)\..\include\grpc\compression.h">
      <Filter>include\grpc</Filter>
    </ClInclude>
    <ClInclude Include="$(SolutionDir)\..\include\grpc\grpc.h">
      <Filter>include\grpc</Filter>
    </ClInclude>
    <ClInclude Include="$(SolutionDir)\..\include\grpc\grpc_posix.h">
      <Filter>include\grpc</Filter>
    </ClInclude>
    <ClInclude Include="$(SolutionDir)\..\include\grpc\grpc_security_constants.h">
      <Filter>include\grpc</Filter>
    </ClInclude>
    <ClInclude Include="$(SolutionDir)\..\include\grpc\slice.h">
      <Filter>include\grpc</Filter>
    </ClInclude>
    <ClInclude Include="$(SolutionDir)\..\include\grpc\slice_buffer.h">
      <Filter>include\grpc</Filter>
    </ClInclude>
    <ClInclude Include="$(SolutionDir)\..\include\grpc\status.h">
      <Filter>include\grpc</Filter>
    </ClInclude>
    <ClInclude Include="$(SolutionDir)\..\include\grpc\impl\codegen\byte_buffer_reader.h">
      <Filter>include\grpc\impl\codegen</Filter>
    </ClInclude>
    <ClInclude Include="$(SolutionDir)\..\include\grpc\impl\codegen\compression_types.h">
      <Filter>include\grpc\impl\codegen</Filter>
    </ClInclude>
    <ClInclude Include="$(SolutionDir)\..\include\grpc\impl\codegen\connectivity_state.h">
      <Filter>include\grpc\impl\codegen</Filter>
    </ClInclude>
    <ClInclude Include="$(SolutionDir)\..\include\grpc\impl\codegen\exec_ctx_fwd.h">
      <Filter>include\grpc\impl\codegen</Filter>
    </ClInclude>
    <ClInclude Include="$(SolutionDir)\..\include\grpc\impl\codegen\grpc_types.h">
      <Filter>include\grpc\impl\codegen</Filter>
    </ClInclude>
    <ClInclude Include="$(SolutionDir)\..\include\grpc\impl\codegen\propagation_bits.h">
      <Filter>include\grpc\impl\codegen</Filter>
    </ClInclude>
    <ClInclude Include="$(SolutionDir)\..\include\grpc\impl\codegen\status.h">
      <Filter>include\grpc\impl\codegen</Filter>
    </ClInclude>
    <ClInclude Include="$(SolutionDir)\..\include\grpc\impl\codegen\atm.h">
      <Filter>include\grpc\impl\codegen</Filter>
    </ClInclude>
    <ClInclude Include="$(SolutionDir)\..\include\grpc\impl\codegen\atm_gcc_atomic.h">
      <Filter>include\grpc\impl\codegen</Filter>
    </ClInclude>
    <ClInclude Include="$(SolutionDir)\..\include\grpc\impl\codegen\atm_gcc_sync.h">
      <Filter>include\grpc\impl\codegen</Filter>
    </ClInclude>
    <ClInclude Include="$(SolutionDir)\..\include\grpc\impl\codegen\atm_windows.h">
      <Filter>include\grpc\impl\codegen</Filter>
    </ClInclude>
    <ClInclude Include="$(SolutionDir)\..\include\grpc\impl\codegen\gpr_slice.h">
      <Filter>include\grpc\impl\codegen</Filter>
    </ClInclude>
    <ClInclude Include="$(SolutionDir)\..\include\grpc\impl\codegen\gpr_types.h">
      <Filter>include\grpc\impl\codegen</Filter>
    </ClInclude>
    <ClInclude Include="$(SolutionDir)\..\include\grpc\impl\codegen\port_platform.h">
      <Filter>include\grpc\impl\codegen</Filter>
    </ClInclude>
    <ClInclude Include="$(SolutionDir)\..\include\grpc\impl\codegen\slice.h">
      <Filter>include\grpc\impl\codegen</Filter>
    </ClInclude>
    <ClInclude Include="$(SolutionDir)\..\include\grpc\impl\codegen\sync.h">
      <Filter>include\grpc\impl\codegen</Filter>
    </ClInclude>
    <ClInclude Include="$(SolutionDir)\..\include\grpc\impl\codegen\sync_generic.h">
      <Filter>include\grpc\impl\codegen</Filter>
    </ClInclude>
    <ClInclude Include="$(SolutionDir)\..\include\grpc\impl\codegen\sync_posix.h">
      <Filter>include\grpc\impl\codegen</Filter>
    </ClInclude>
    <ClInclude Include="$(SolutionDir)\..\include\grpc\impl\codegen\sync_windows.h">
      <Filter>include\grpc\impl\codegen</Filter>
    </ClInclude>
    <ClInclude Include="$(SolutionDir)\..\include\grpc\grpc_security.h">
      <Filter>include\grpc</Filter>
    </ClInclude>
    <ClInclude Include="$(SolutionDir)\..\include\grpc\census.h">
      <Filter>include\grpc</Filter>
    </ClInclude>
  </ItemGroup>
  <ItemGroup>
    <ClInclude Include="$(SolutionDir)\..\src\core\lib\channel\channel_args.h">
      <Filter>src\core\lib\channel</Filter>
    </ClInclude>
    <ClInclude Include="$(SolutionDir)\..\src\core\lib\channel\channel_stack.h">
      <Filter>src\core\lib\channel</Filter>
    </ClInclude>
    <ClInclude Include="$(SolutionDir)\..\src\core\lib\channel\channel_stack_builder.h">
      <Filter>src\core\lib\channel</Filter>
    </ClInclude>
    <ClInclude Include="$(SolutionDir)\..\src\core\lib\channel\compress_filter.h">
      <Filter>src\core\lib\channel</Filter>
    </ClInclude>
    <ClInclude Include="$(SolutionDir)\..\src\core\lib\channel\connected_channel.h">
      <Filter>src\core\lib\channel</Filter>
    </ClInclude>
    <ClInclude Include="$(SolutionDir)\..\src\core\lib\channel\context.h">
      <Filter>src\core\lib\channel</Filter>
    </ClInclude>
    <ClInclude Include="$(SolutionDir)\..\src\core\lib\channel\deadline_filter.h">
      <Filter>src\core\lib\channel</Filter>
    </ClInclude>
    <ClInclude Include="$(SolutionDir)\..\src\core\lib\channel\handshaker.h">
      <Filter>src\core\lib\channel</Filter>
    </ClInclude>
    <ClInclude Include="$(SolutionDir)\..\src\core\lib\channel\handshaker_factory.h">
      <Filter>src\core\lib\channel</Filter>
    </ClInclude>
    <ClInclude Include="$(SolutionDir)\..\src\core\lib\channel\handshaker_registry.h">
      <Filter>src\core\lib\channel</Filter>
    </ClInclude>
    <ClInclude Include="$(SolutionDir)\..\src\core\lib\channel\http_client_filter.h">
      <Filter>src\core\lib\channel</Filter>
    </ClInclude>
    <ClInclude Include="$(SolutionDir)\..\src\core\lib\channel\http_server_filter.h">
      <Filter>src\core\lib\channel</Filter>
    </ClInclude>
    <ClInclude Include="$(SolutionDir)\..\src\core\lib\channel\message_size_filter.h">
      <Filter>src\core\lib\channel</Filter>
    </ClInclude>
    <ClInclude Include="$(SolutionDir)\..\src\core\lib\compression\algorithm_metadata.h">
      <Filter>src\core\lib\compression</Filter>
    </ClInclude>
    <ClInclude Include="$(SolutionDir)\..\src\core\lib\compression\message_compress.h">
      <Filter>src\core\lib\compression</Filter>
    </ClInclude>
    <ClInclude Include="$(SolutionDir)\..\src\core\lib\debug\trace.h">
      <Filter>src\core\lib\debug</Filter>
    </ClInclude>
    <ClInclude Include="$(SolutionDir)\..\src\core\lib\http\format_request.h">
      <Filter>src\core\lib\http</Filter>
    </ClInclude>
    <ClInclude Include="$(SolutionDir)\..\src\core\lib\http\httpcli.h">
      <Filter>src\core\lib\http</Filter>
    </ClInclude>
    <ClInclude Include="$(SolutionDir)\..\src\core\lib\http\parser.h">
      <Filter>src\core\lib\http</Filter>
    </ClInclude>
    <ClInclude Include="$(SolutionDir)\..\src\core\lib\iomgr\closure.h">
      <Filter>src\core\lib\iomgr</Filter>
    </ClInclude>
    <ClInclude Include="$(SolutionDir)\..\src\core\lib\iomgr\combiner.h">
      <Filter>src\core\lib\iomgr</Filter>
    </ClInclude>
    <ClInclude Include="$(SolutionDir)\..\src\core\lib\iomgr\endpoint.h">
      <Filter>src\core\lib\iomgr</Filter>
    </ClInclude>
    <ClInclude Include="$(SolutionDir)\..\src\core\lib\iomgr\endpoint_pair.h">
      <Filter>src\core\lib\iomgr</Filter>
    </ClInclude>
    <ClInclude Include="$(SolutionDir)\..\src\core\lib\iomgr\error.h">
      <Filter>src\core\lib\iomgr</Filter>
    </ClInclude>
    <ClInclude Include="$(SolutionDir)\..\src\core\lib\iomgr\error_internal.h">
      <Filter>src\core\lib\iomgr</Filter>
    </ClInclude>
    <ClInclude Include="$(SolutionDir)\..\src\core\lib\iomgr\ev_epoll_linux.h">
      <Filter>src\core\lib\iomgr</Filter>
    </ClInclude>
    <ClInclude Include="$(SolutionDir)\..\src\core\lib\iomgr\ev_poll_posix.h">
      <Filter>src\core\lib\iomgr</Filter>
    </ClInclude>
    <ClInclude Include="$(SolutionDir)\..\src\core\lib\iomgr\ev_posix.h">
      <Filter>src\core\lib\iomgr</Filter>
    </ClInclude>
    <ClInclude Include="$(SolutionDir)\..\src\core\lib\iomgr\exec_ctx.h">
      <Filter>src\core\lib\iomgr</Filter>
    </ClInclude>
    <ClInclude Include="$(SolutionDir)\..\src\core\lib\iomgr\executor.h">
      <Filter>src\core\lib\iomgr</Filter>
    </ClInclude>
    <ClInclude Include="$(SolutionDir)\..\src\core\lib\iomgr\iocp_windows.h">
      <Filter>src\core\lib\iomgr</Filter>
    </ClInclude>
    <ClInclude Include="$(SolutionDir)\..\src\core\lib\iomgr\iomgr.h">
      <Filter>src\core\lib\iomgr</Filter>
    </ClInclude>
    <ClInclude Include="$(SolutionDir)\..\src\core\lib\iomgr\iomgr_internal.h">
      <Filter>src\core\lib\iomgr</Filter>
    </ClInclude>
    <ClInclude Include="$(SolutionDir)\..\src\core\lib\iomgr\iomgr_posix.h">
      <Filter>src\core\lib\iomgr</Filter>
    </ClInclude>
    <ClInclude Include="$(SolutionDir)\..\src\core\lib\iomgr\load_file.h">
      <Filter>src\core\lib\iomgr</Filter>
    </ClInclude>
    <ClInclude Include="$(SolutionDir)\..\src\core\lib\iomgr\network_status_tracker.h">
      <Filter>src\core\lib\iomgr</Filter>
    </ClInclude>
    <ClInclude Include="$(SolutionDir)\..\src\core\lib\iomgr\polling_entity.h">
      <Filter>src\core\lib\iomgr</Filter>
    </ClInclude>
    <ClInclude Include="$(SolutionDir)\..\src\core\lib\iomgr\pollset.h">
      <Filter>src\core\lib\iomgr</Filter>
    </ClInclude>
    <ClInclude Include="$(SolutionDir)\..\src\core\lib\iomgr\pollset_set.h">
      <Filter>src\core\lib\iomgr</Filter>
    </ClInclude>
    <ClInclude Include="$(SolutionDir)\..\src\core\lib\iomgr\pollset_set_windows.h">
      <Filter>src\core\lib\iomgr</Filter>
    </ClInclude>
    <ClInclude Include="$(SolutionDir)\..\src\core\lib\iomgr\pollset_uv.h">
      <Filter>src\core\lib\iomgr</Filter>
    </ClInclude>
    <ClInclude Include="$(SolutionDir)\..\src\core\lib\iomgr\pollset_windows.h">
      <Filter>src\core\lib\iomgr</Filter>
    </ClInclude>
    <ClInclude Include="$(SolutionDir)\..\src\core\lib\iomgr\port.h">
      <Filter>src\core\lib\iomgr</Filter>
    </ClInclude>
    <ClInclude Include="$(SolutionDir)\..\src\core\lib\iomgr\resolve_address.h">
      <Filter>src\core\lib\iomgr</Filter>
    </ClInclude>
    <ClInclude Include="$(SolutionDir)\..\src\core\lib\iomgr\resource_quota.h">
      <Filter>src\core\lib\iomgr</Filter>
    </ClInclude>
    <ClInclude Include="$(SolutionDir)\..\src\core\lib\iomgr\sockaddr.h">
      <Filter>src\core\lib\iomgr</Filter>
    </ClInclude>
    <ClInclude Include="$(SolutionDir)\..\src\core\lib\iomgr\sockaddr_posix.h">
      <Filter>src\core\lib\iomgr</Filter>
    </ClInclude>
    <ClInclude Include="$(SolutionDir)\..\src\core\lib\iomgr\sockaddr_utils.h">
      <Filter>src\core\lib\iomgr</Filter>
    </ClInclude>
    <ClInclude Include="$(SolutionDir)\..\src\core\lib\iomgr\sockaddr_windows.h">
      <Filter>src\core\lib\iomgr</Filter>
    </ClInclude>
    <ClInclude Include="$(SolutionDir)\..\src\core\lib\iomgr\socket_mutator.h">
      <Filter>src\core\lib\iomgr</Filter>
    </ClInclude>
    <ClInclude Include="$(SolutionDir)\..\src\core\lib\iomgr\socket_utils.h">
      <Filter>src\core\lib\iomgr</Filter>
    </ClInclude>
    <ClInclude Include="$(SolutionDir)\..\src\core\lib\iomgr\socket_utils_posix.h">
      <Filter>src\core\lib\iomgr</Filter>
    </ClInclude>
    <ClInclude Include="$(SolutionDir)\..\src\core\lib\iomgr\socket_windows.h">
      <Filter>src\core\lib\iomgr</Filter>
    </ClInclude>
    <ClInclude Include="$(SolutionDir)\..\src\core\lib\iomgr\tcp_client.h">
      <Filter>src\core\lib\iomgr</Filter>
    </ClInclude>
    <ClInclude Include="$(SolutionDir)\..\src\core\lib\iomgr\tcp_client_posix.h">
      <Filter>src\core\lib\iomgr</Filter>
    </ClInclude>
    <ClInclude Include="$(SolutionDir)\..\src\core\lib\iomgr\tcp_posix.h">
      <Filter>src\core\lib\iomgr</Filter>
    </ClInclude>
    <ClInclude Include="$(SolutionDir)\..\src\core\lib\iomgr\tcp_server.h">
      <Filter>src\core\lib\iomgr</Filter>
    </ClInclude>
    <ClInclude Include="$(SolutionDir)\..\src\core\lib\iomgr\tcp_uv.h">
      <Filter>src\core\lib\iomgr</Filter>
    </ClInclude>
    <ClInclude Include="$(SolutionDir)\..\src\core\lib\iomgr\tcp_windows.h">
      <Filter>src\core\lib\iomgr</Filter>
    </ClInclude>
    <ClInclude Include="$(SolutionDir)\..\src\core\lib\iomgr\time_averaged_stats.h">
      <Filter>src\core\lib\iomgr</Filter>
    </ClInclude>
    <ClInclude Include="$(SolutionDir)\..\src\core\lib\iomgr\timer.h">
      <Filter>src\core\lib\iomgr</Filter>
    </ClInclude>
    <ClInclude Include="$(SolutionDir)\..\src\core\lib\iomgr\timer_generic.h">
      <Filter>src\core\lib\iomgr</Filter>
    </ClInclude>
    <ClInclude Include="$(SolutionDir)\..\src\core\lib\iomgr\timer_heap.h">
      <Filter>src\core\lib\iomgr</Filter>
    </ClInclude>
    <ClInclude Include="$(SolutionDir)\..\src\core\lib\iomgr\timer_uv.h">
      <Filter>src\core\lib\iomgr</Filter>
    </ClInclude>
    <ClInclude Include="$(SolutionDir)\..\src\core\lib\iomgr\udp_server.h">
      <Filter>src\core\lib\iomgr</Filter>
    </ClInclude>
    <ClInclude Include="$(SolutionDir)\..\src\core\lib\iomgr\unix_sockets_posix.h">
      <Filter>src\core\lib\iomgr</Filter>
    </ClInclude>
    <ClInclude Include="$(SolutionDir)\..\src\core\lib\iomgr\wakeup_fd_cv.h">
      <Filter>src\core\lib\iomgr</Filter>
    </ClInclude>
    <ClInclude Include="$(SolutionDir)\..\src\core\lib\iomgr\wakeup_fd_pipe.h">
      <Filter>src\core\lib\iomgr</Filter>
    </ClInclude>
    <ClInclude Include="$(SolutionDir)\..\src\core\lib\iomgr\wakeup_fd_posix.h">
      <Filter>src\core\lib\iomgr</Filter>
    </ClInclude>
    <ClInclude Include="$(SolutionDir)\..\src\core\lib\iomgr\workqueue.h">
      <Filter>src\core\lib\iomgr</Filter>
    </ClInclude>
    <ClInclude Include="$(SolutionDir)\..\src\core\lib\iomgr\workqueue_uv.h">
      <Filter>src\core\lib\iomgr</Filter>
    </ClInclude>
    <ClInclude Include="$(SolutionDir)\..\src\core\lib\iomgr\workqueue_windows.h">
      <Filter>src\core\lib\iomgr</Filter>
    </ClInclude>
    <ClInclude Include="$(SolutionDir)\..\src\core\lib\json\json.h">
      <Filter>src\core\lib\json</Filter>
    </ClInclude>
    <ClInclude Include="$(SolutionDir)\..\src\core\lib\json\json_common.h">
      <Filter>src\core\lib\json</Filter>
    </ClInclude>
    <ClInclude Include="$(SolutionDir)\..\src\core\lib\json\json_reader.h">
      <Filter>src\core\lib\json</Filter>
    </ClInclude>
    <ClInclude Include="$(SolutionDir)\..\src\core\lib\json\json_writer.h">
      <Filter>src\core\lib\json</Filter>
    </ClInclude>
    <ClInclude Include="$(SolutionDir)\..\src\core\lib\slice\percent_encoding.h">
      <Filter>src\core\lib\slice</Filter>
    </ClInclude>
    <ClInclude Include="$(SolutionDir)\..\src\core\lib\slice\slice_hash_table.h">
      <Filter>src\core\lib\slice</Filter>
    </ClInclude>
    <ClInclude Include="$(SolutionDir)\..\src\core\lib\slice\slice_internal.h">
      <Filter>src\core\lib\slice</Filter>
    </ClInclude>
    <ClInclude Include="$(SolutionDir)\..\src\core\lib\slice\slice_string_helpers.h">
      <Filter>src\core\lib\slice</Filter>
    </ClInclude>
    <ClInclude Include="$(SolutionDir)\..\src\core\lib\surface\api_trace.h">
      <Filter>src\core\lib\surface</Filter>
    </ClInclude>
    <ClInclude Include="$(SolutionDir)\..\src\core\lib\surface\call.h">
      <Filter>src\core\lib\surface</Filter>
    </ClInclude>
    <ClInclude Include="$(SolutionDir)\..\src\core\lib\surface\call_test_only.h">
      <Filter>src\core\lib\surface</Filter>
    </ClInclude>
    <ClInclude Include="$(SolutionDir)\..\src\core\lib\surface\channel.h">
      <Filter>src\core\lib\surface</Filter>
    </ClInclude>
    <ClInclude Include="$(SolutionDir)\..\src\core\lib\surface\channel_init.h">
      <Filter>src\core\lib\surface</Filter>
    </ClInclude>
    <ClInclude Include="$(SolutionDir)\..\src\core\lib\surface\channel_stack_type.h">
      <Filter>src\core\lib\surface</Filter>
    </ClInclude>
    <ClInclude Include="$(SolutionDir)\..\src\core\lib\surface\completion_queue.h">
      <Filter>src\core\lib\surface</Filter>
    </ClInclude>
    <ClInclude Include="$(SolutionDir)\..\src\core\lib\surface\event_string.h">
      <Filter>src\core\lib\surface</Filter>
    </ClInclude>
    <ClInclude Include="$(SolutionDir)\..\src\core\lib\surface\init.h">
      <Filter>src\core\lib\surface</Filter>
    </ClInclude>
    <ClInclude Include="$(SolutionDir)\..\src\core\lib\surface\lame_client.h">
      <Filter>src\core\lib\surface</Filter>
    </ClInclude>
    <ClInclude Include="$(SolutionDir)\..\src\core\lib\surface\server.h">
      <Filter>src\core\lib\surface</Filter>
    </ClInclude>
    <ClInclude Include="$(SolutionDir)\..\src\core\lib\surface\validate_metadata.h">
      <Filter>src\core\lib\surface</Filter>
    </ClInclude>
<<<<<<< HEAD
    <ClInclude Include="$(SolutionDir)\..\src\core\lib\transport\bdp_estimator.h">
      <Filter>src\core\lib\transport</Filter>
    </ClInclude>
=======
>>>>>>> 5e308087
    <ClInclude Include="$(SolutionDir)\..\src\core\lib\transport\byte_stream.h">
      <Filter>src\core\lib\transport</Filter>
    </ClInclude>
    <ClInclude Include="$(SolutionDir)\..\src\core\lib\transport\connectivity_state.h">
      <Filter>src\core\lib\transport</Filter>
    </ClInclude>
    <ClInclude Include="$(SolutionDir)\..\src\core\lib\transport\error_utils.h">
      <Filter>src\core\lib\transport</Filter>
    </ClInclude>
    <ClInclude Include="$(SolutionDir)\..\src\core\lib\transport\http2_errors.h">
      <Filter>src\core\lib\transport</Filter>
    </ClInclude>
    <ClInclude Include="$(SolutionDir)\..\src\core\lib\transport\metadata.h">
      <Filter>src\core\lib\transport</Filter>
    </ClInclude>
    <ClInclude Include="$(SolutionDir)\..\src\core\lib\transport\metadata_batch.h">
      <Filter>src\core\lib\transport</Filter>
    </ClInclude>
    <ClInclude Include="$(SolutionDir)\..\src\core\lib\transport\pid_controller.h">
      <Filter>src\core\lib\transport</Filter>
    </ClInclude>
    <ClInclude Include="$(SolutionDir)\..\src\core\lib\transport\service_config.h">
      <Filter>src\core\lib\transport</Filter>
    </ClInclude>
    <ClInclude Include="$(SolutionDir)\..\src\core\lib\transport\static_metadata.h">
      <Filter>src\core\lib\transport</Filter>
    </ClInclude>
    <ClInclude Include="$(SolutionDir)\..\src\core\lib\transport\status_conversion.h">
      <Filter>src\core\lib\transport</Filter>
    </ClInclude>
    <ClInclude Include="$(SolutionDir)\..\src\core\lib\transport\timeout_encoding.h">
      <Filter>src\core\lib\transport</Filter>
    </ClInclude>
    <ClInclude Include="$(SolutionDir)\..\src\core\lib\transport\transport.h">
      <Filter>src\core\lib\transport</Filter>
    </ClInclude>
    <ClInclude Include="$(SolutionDir)\..\src\core\lib\transport\transport_impl.h">
      <Filter>src\core\lib\transport</Filter>
    </ClInclude>
    <ClInclude Include="$(SolutionDir)\..\src\core\ext\transport\chttp2\transport\bin_decoder.h">
      <Filter>src\core\ext\transport\chttp2\transport</Filter>
    </ClInclude>
    <ClInclude Include="$(SolutionDir)\..\src\core\ext\transport\chttp2\transport\bin_encoder.h">
      <Filter>src\core\ext\transport\chttp2\transport</Filter>
    </ClInclude>
    <ClInclude Include="$(SolutionDir)\..\src\core\ext\transport\chttp2\transport\chttp2_transport.h">
      <Filter>src\core\ext\transport\chttp2\transport</Filter>
    </ClInclude>
    <ClInclude Include="$(SolutionDir)\..\src\core\ext\transport\chttp2\transport\frame.h">
      <Filter>src\core\ext\transport\chttp2\transport</Filter>
    </ClInclude>
    <ClInclude Include="$(SolutionDir)\..\src\core\ext\transport\chttp2\transport\frame_data.h">
      <Filter>src\core\ext\transport\chttp2\transport</Filter>
    </ClInclude>
    <ClInclude Include="$(SolutionDir)\..\src\core\ext\transport\chttp2\transport\frame_goaway.h">
      <Filter>src\core\ext\transport\chttp2\transport</Filter>
    </ClInclude>
    <ClInclude Include="$(SolutionDir)\..\src\core\ext\transport\chttp2\transport\frame_ping.h">
      <Filter>src\core\ext\transport\chttp2\transport</Filter>
    </ClInclude>
    <ClInclude Include="$(SolutionDir)\..\src\core\ext\transport\chttp2\transport\frame_rst_stream.h">
      <Filter>src\core\ext\transport\chttp2\transport</Filter>
    </ClInclude>
    <ClInclude Include="$(SolutionDir)\..\src\core\ext\transport\chttp2\transport\frame_settings.h">
      <Filter>src\core\ext\transport\chttp2\transport</Filter>
    </ClInclude>
    <ClInclude Include="$(SolutionDir)\..\src\core\ext\transport\chttp2\transport\frame_window_update.h">
      <Filter>src\core\ext\transport\chttp2\transport</Filter>
    </ClInclude>
    <ClInclude Include="$(SolutionDir)\..\src\core\ext\transport\chttp2\transport\hpack_encoder.h">
      <Filter>src\core\ext\transport\chttp2\transport</Filter>
    </ClInclude>
    <ClInclude Include="$(SolutionDir)\..\src\core\ext\transport\chttp2\transport\hpack_parser.h">
      <Filter>src\core\ext\transport\chttp2\transport</Filter>
    </ClInclude>
    <ClInclude Include="$(SolutionDir)\..\src\core\ext\transport\chttp2\transport\hpack_table.h">
      <Filter>src\core\ext\transport\chttp2\transport</Filter>
    </ClInclude>
    <ClInclude Include="$(SolutionDir)\..\src\core\ext\transport\chttp2\transport\huffsyms.h">
      <Filter>src\core\ext\transport\chttp2\transport</Filter>
    </ClInclude>
    <ClInclude Include="$(SolutionDir)\..\src\core\ext\transport\chttp2\transport\incoming_metadata.h">
      <Filter>src\core\ext\transport\chttp2\transport</Filter>
    </ClInclude>
    <ClInclude Include="$(SolutionDir)\..\src\core\ext\transport\chttp2\transport\internal.h">
      <Filter>src\core\ext\transport\chttp2\transport</Filter>
    </ClInclude>
    <ClInclude Include="$(SolutionDir)\..\src\core\ext\transport\chttp2\transport\stream_map.h">
      <Filter>src\core\ext\transport\chttp2\transport</Filter>
    </ClInclude>
    <ClInclude Include="$(SolutionDir)\..\src\core\ext\transport\chttp2\transport\varint.h">
      <Filter>src\core\ext\transport\chttp2\transport</Filter>
    </ClInclude>
    <ClInclude Include="$(SolutionDir)\..\src\core\ext\transport\chttp2\alpn\alpn.h">
      <Filter>src\core\ext\transport\chttp2\alpn</Filter>
    </ClInclude>
    <ClInclude Include="$(SolutionDir)\..\src\core\lib\security\context\security_context.h">
      <Filter>src\core\lib\security\context</Filter>
    </ClInclude>
    <ClInclude Include="$(SolutionDir)\..\src\core\lib\security\credentials\composite\composite_credentials.h">
      <Filter>src\core\lib\security\credentials\composite</Filter>
    </ClInclude>
    <ClInclude Include="$(SolutionDir)\..\src\core\lib\security\credentials\credentials.h">
      <Filter>src\core\lib\security\credentials</Filter>
    </ClInclude>
    <ClInclude Include="$(SolutionDir)\..\src\core\lib\security\credentials\fake\fake_credentials.h">
      <Filter>src\core\lib\security\credentials\fake</Filter>
    </ClInclude>
    <ClInclude Include="$(SolutionDir)\..\src\core\lib\security\credentials\google_default\google_default_credentials.h">
      <Filter>src\core\lib\security\credentials\google_default</Filter>
    </ClInclude>
    <ClInclude Include="$(SolutionDir)\..\src\core\lib\security\credentials\iam\iam_credentials.h">
      <Filter>src\core\lib\security\credentials\iam</Filter>
    </ClInclude>
    <ClInclude Include="$(SolutionDir)\..\src\core\lib\security\credentials\jwt\json_token.h">
      <Filter>src\core\lib\security\credentials\jwt</Filter>
    </ClInclude>
    <ClInclude Include="$(SolutionDir)\..\src\core\lib\security\credentials\jwt\jwt_credentials.h">
      <Filter>src\core\lib\security\credentials\jwt</Filter>
    </ClInclude>
    <ClInclude Include="$(SolutionDir)\..\src\core\lib\security\credentials\jwt\jwt_verifier.h">
      <Filter>src\core\lib\security\credentials\jwt</Filter>
    </ClInclude>
    <ClInclude Include="$(SolutionDir)\..\src\core\lib\security\credentials\oauth2\oauth2_credentials.h">
      <Filter>src\core\lib\security\credentials\oauth2</Filter>
    </ClInclude>
    <ClInclude Include="$(SolutionDir)\..\src\core\lib\security\credentials\plugin\plugin_credentials.h">
      <Filter>src\core\lib\security\credentials\plugin</Filter>
    </ClInclude>
    <ClInclude Include="$(SolutionDir)\..\src\core\lib\security\credentials\ssl\ssl_credentials.h">
      <Filter>src\core\lib\security\credentials\ssl</Filter>
    </ClInclude>
    <ClInclude Include="$(SolutionDir)\..\src\core\lib\security\transport\auth_filters.h">
      <Filter>src\core\lib\security\transport</Filter>
    </ClInclude>
    <ClInclude Include="$(SolutionDir)\..\src\core\lib\security\transport\secure_endpoint.h">
      <Filter>src\core\lib\security\transport</Filter>
    </ClInclude>
    <ClInclude Include="$(SolutionDir)\..\src\core\lib\security\transport\security_connector.h">
      <Filter>src\core\lib\security\transport</Filter>
    </ClInclude>
    <ClInclude Include="$(SolutionDir)\..\src\core\lib\security\transport\security_handshaker.h">
      <Filter>src\core\lib\security\transport</Filter>
    </ClInclude>
    <ClInclude Include="$(SolutionDir)\..\src\core\lib\security\transport\tsi_error.h">
      <Filter>src\core\lib\security\transport</Filter>
    </ClInclude>
    <ClInclude Include="$(SolutionDir)\..\src\core\lib\security\util\b64.h">
      <Filter>src\core\lib\security\util</Filter>
    </ClInclude>
    <ClInclude Include="$(SolutionDir)\..\src\core\lib\security\util\json_util.h">
      <Filter>src\core\lib\security\util</Filter>
    </ClInclude>
    <ClInclude Include="$(SolutionDir)\..\src\core\lib\tsi\fake_transport_security.h">
      <Filter>src\core\lib\tsi</Filter>
    </ClInclude>
    <ClInclude Include="$(SolutionDir)\..\src\core\lib\tsi\ssl_transport_security.h">
      <Filter>src\core\lib\tsi</Filter>
    </ClInclude>
    <ClInclude Include="$(SolutionDir)\..\src\core\lib\tsi\ssl_types.h">
      <Filter>src\core\lib\tsi</Filter>
    </ClInclude>
    <ClInclude Include="$(SolutionDir)\..\src\core\lib\tsi\transport_security.h">
      <Filter>src\core\lib\tsi</Filter>
    </ClInclude>
    <ClInclude Include="$(SolutionDir)\..\src\core\lib\tsi\transport_security_interface.h">
      <Filter>src\core\lib\tsi</Filter>
    </ClInclude>
    <ClInclude Include="$(SolutionDir)\..\src\core\ext\transport\chttp2\server\chttp2_server.h">
      <Filter>src\core\ext\transport\chttp2\server</Filter>
    </ClInclude>
    <ClInclude Include="$(SolutionDir)\..\src\core\ext\client_channel\client_channel.h">
      <Filter>src\core\ext\client_channel</Filter>
    </ClInclude>
    <ClInclude Include="$(SolutionDir)\..\src\core\ext\client_channel\client_channel_factory.h">
      <Filter>src\core\ext\client_channel</Filter>
    </ClInclude>
    <ClInclude Include="$(SolutionDir)\..\src\core\ext\client_channel\connector.h">
      <Filter>src\core\ext\client_channel</Filter>
    </ClInclude>
    <ClInclude Include="$(SolutionDir)\..\src\core\ext\client_channel\http_connect_handshaker.h">
      <Filter>src\core\ext\client_channel</Filter>
    </ClInclude>
    <ClInclude Include="$(SolutionDir)\..\src\core\ext\client_channel\http_proxy.h">
      <Filter>src\core\ext\client_channel</Filter>
    </ClInclude>
    <ClInclude Include="$(SolutionDir)\..\src\core\ext\client_channel\initial_connect_string.h">
      <Filter>src\core\ext\client_channel</Filter>
    </ClInclude>
    <ClInclude Include="$(SolutionDir)\..\src\core\ext\client_channel\lb_policy.h">
      <Filter>src\core\ext\client_channel</Filter>
    </ClInclude>
    <ClInclude Include="$(SolutionDir)\..\src\core\ext\client_channel\lb_policy_factory.h">
      <Filter>src\core\ext\client_channel</Filter>
    </ClInclude>
    <ClInclude Include="$(SolutionDir)\..\src\core\ext\client_channel\lb_policy_registry.h">
      <Filter>src\core\ext\client_channel</Filter>
    </ClInclude>
    <ClInclude Include="$(SolutionDir)\..\src\core\ext\client_channel\parse_address.h">
      <Filter>src\core\ext\client_channel</Filter>
    </ClInclude>
    <ClInclude Include="$(SolutionDir)\..\src\core\ext\client_channel\proxy_mapper.h">
      <Filter>src\core\ext\client_channel</Filter>
    </ClInclude>
    <ClInclude Include="$(SolutionDir)\..\src\core\ext\client_channel\proxy_mapper_registry.h">
      <Filter>src\core\ext\client_channel</Filter>
    </ClInclude>
    <ClInclude Include="$(SolutionDir)\..\src\core\ext\client_channel\resolver.h">
      <Filter>src\core\ext\client_channel</Filter>
    </ClInclude>
    <ClInclude Include="$(SolutionDir)\..\src\core\ext\client_channel\resolver_factory.h">
      <Filter>src\core\ext\client_channel</Filter>
    </ClInclude>
    <ClInclude Include="$(SolutionDir)\..\src\core\ext\client_channel\resolver_registry.h">
      <Filter>src\core\ext\client_channel</Filter>
    </ClInclude>
    <ClInclude Include="$(SolutionDir)\..\src\core\ext\client_channel\subchannel.h">
      <Filter>src\core\ext\client_channel</Filter>
    </ClInclude>
    <ClInclude Include="$(SolutionDir)\..\src\core\ext\client_channel\subchannel_index.h">
      <Filter>src\core\ext\client_channel</Filter>
    </ClInclude>
    <ClInclude Include="$(SolutionDir)\..\src\core\ext\client_channel\uri_parser.h">
      <Filter>src\core\ext\client_channel</Filter>
    </ClInclude>
    <ClInclude Include="$(SolutionDir)\..\src\core\ext\transport\chttp2\client\chttp2_connector.h">
      <Filter>src\core\ext\transport\chttp2\client</Filter>
    </ClInclude>
    <ClInclude Include="$(SolutionDir)\..\src\core\ext\lb_policy\grpclb\grpclb.h">
      <Filter>src\core\ext\lb_policy\grpclb</Filter>
    </ClInclude>
    <ClInclude Include="$(SolutionDir)\..\src\core\ext\lb_policy\grpclb\load_balancer_api.h">
      <Filter>src\core\ext\lb_policy\grpclb</Filter>
    </ClInclude>
    <ClInclude Include="$(SolutionDir)\..\src\core\ext\lb_policy\grpclb\proto\grpc\lb\v1\load_balancer.pb.h">
      <Filter>src\core\ext\lb_policy\grpclb\proto\grpc\lb\v1</Filter>
    </ClInclude>
    <ClInclude Include="$(SolutionDir)\..\third_party\nanopb\pb.h">
      <Filter>third_party\nanopb</Filter>
    </ClInclude>
    <ClInclude Include="$(SolutionDir)\..\third_party\nanopb\pb_common.h">
      <Filter>third_party\nanopb</Filter>
    </ClInclude>
    <ClInclude Include="$(SolutionDir)\..\third_party\nanopb\pb_decode.h">
      <Filter>third_party\nanopb</Filter>
    </ClInclude>
    <ClInclude Include="$(SolutionDir)\..\third_party\nanopb\pb_encode.h">
      <Filter>third_party\nanopb</Filter>
    </ClInclude>
    <ClInclude Include="$(SolutionDir)\..\src\core\ext\load_reporting\load_reporting.h">
      <Filter>src\core\ext\load_reporting</Filter>
    </ClInclude>
    <ClInclude Include="$(SolutionDir)\..\src\core\ext\load_reporting\load_reporting_filter.h">
      <Filter>src\core\ext\load_reporting</Filter>
    </ClInclude>
    <ClInclude Include="$(SolutionDir)\..\src\core\ext\census\aggregation.h">
      <Filter>src\core\ext\census</Filter>
    </ClInclude>
    <ClInclude Include="$(SolutionDir)\..\src\core\ext\census\base_resources.h">
      <Filter>src\core\ext\census</Filter>
    </ClInclude>
    <ClInclude Include="$(SolutionDir)\..\src\core\ext\census\census_interface.h">
      <Filter>src\core\ext\census</Filter>
    </ClInclude>
    <ClInclude Include="$(SolutionDir)\..\src\core\ext\census\census_rpc_stats.h">
      <Filter>src\core\ext\census</Filter>
    </ClInclude>
    <ClInclude Include="$(SolutionDir)\..\src\core\ext\census\gen\census.pb.h">
      <Filter>src\core\ext\census\gen</Filter>
    </ClInclude>
    <ClInclude Include="$(SolutionDir)\..\src\core\ext\census\gen\trace_context.pb.h">
      <Filter>src\core\ext\census\gen</Filter>
    </ClInclude>
    <ClInclude Include="$(SolutionDir)\..\src\core\ext\census\grpc_filter.h">
      <Filter>src\core\ext\census</Filter>
    </ClInclude>
    <ClInclude Include="$(SolutionDir)\..\src\core\ext\census\mlog.h">
      <Filter>src\core\ext\census</Filter>
    </ClInclude>
    <ClInclude Include="$(SolutionDir)\..\src\core\ext\census\resource.h">
      <Filter>src\core\ext\census</Filter>
    </ClInclude>
    <ClInclude Include="$(SolutionDir)\..\src\core\ext\census\rpc_metric_id.h">
      <Filter>src\core\ext\census</Filter>
    </ClInclude>
    <ClInclude Include="$(SolutionDir)\..\src\core\ext\census\trace_context.h">
      <Filter>src\core\ext\census</Filter>
    </ClInclude>
  </ItemGroup>

  <ItemGroup>
    <Filter Include="include">
      <UniqueIdentifier>{968de0a1-346d-b75a-6f19-6a55119b8235}</UniqueIdentifier>
    </Filter>
    <Filter Include="include\grpc">
      <UniqueIdentifier>{880c644d-b84f-cfca-98bd-e145f36232ab}</UniqueIdentifier>
    </Filter>
    <Filter Include="include\grpc\impl">
      <UniqueIdentifier>{38832702-fee1-b2bc-75d3-923e748dcde9}</UniqueIdentifier>
    </Filter>
    <Filter Include="include\grpc\impl\codegen">
      <UniqueIdentifier>{def748f5-ed2a-a9bb-40d9-c31d00f0e13b}</UniqueIdentifier>
    </Filter>
    <Filter Include="src">
      <UniqueIdentifier>{d538af37-07b2-062b-fa2a-d9f882cb2737}</UniqueIdentifier>
    </Filter>
    <Filter Include="src\core">
      <UniqueIdentifier>{ea745680-21ea-9c5e-679b-64dc40562d08}</UniqueIdentifier>
    </Filter>
    <Filter Include="src\core\ext">
      <UniqueIdentifier>{3f32a58f-394f-5f13-06aa-6cc52cc2daaf}</UniqueIdentifier>
    </Filter>
    <Filter Include="src\core\ext\census">
      <UniqueIdentifier>{9bf70bd2-f553-11b2-c237-abd148971eea}</UniqueIdentifier>
    </Filter>
    <Filter Include="src\core\ext\census\gen">
      <UniqueIdentifier>{4a14dd37-5868-c656-7333-fa80574cbb07}</UniqueIdentifier>
    </Filter>
    <Filter Include="src\core\ext\client_channel">
      <UniqueIdentifier>{36eee53a-cd19-738a-c387-20c44a2bfd07}</UniqueIdentifier>
    </Filter>
    <Filter Include="src\core\ext\lb_policy">
      <UniqueIdentifier>{030f00ff-6c54-76c8-12df-37e3008335d1}</UniqueIdentifier>
    </Filter>
    <Filter Include="src\core\ext\lb_policy\grpclb">
      <UniqueIdentifier>{fe41339e-53fb-39b3-7457-7a0fbb238dbe}</UniqueIdentifier>
    </Filter>
    <Filter Include="src\core\ext\lb_policy\grpclb\proto">
      <UniqueIdentifier>{a7c27f6b-6d15-01cf-76d9-c30dddea0990}</UniqueIdentifier>
    </Filter>
    <Filter Include="src\core\ext\lb_policy\grpclb\proto\grpc">
      <UniqueIdentifier>{bc714e6d-8aba-91df-7db9-7f189f05a6ff}</UniqueIdentifier>
    </Filter>
    <Filter Include="src\core\ext\lb_policy\grpclb\proto\grpc\lb">
      <UniqueIdentifier>{adf7e553-94ef-14fd-e845-03104f00a06f}</UniqueIdentifier>
    </Filter>
    <Filter Include="src\core\ext\lb_policy\grpclb\proto\grpc\lb\v1">
      <UniqueIdentifier>{bc357e2d-8ddd-a688-88a3-255228fc0818}</UniqueIdentifier>
    </Filter>
    <Filter Include="src\core\ext\lb_policy\pick_first">
      <UniqueIdentifier>{b63ded00-b24f-708e-333f-ce199e421875}</UniqueIdentifier>
    </Filter>
    <Filter Include="src\core\ext\lb_policy\round_robin">
      <UniqueIdentifier>{2472d352-cf94-f317-646e-72b769cea846}</UniqueIdentifier>
    </Filter>
    <Filter Include="src\core\ext\load_reporting">
      <UniqueIdentifier>{b6c863cd-a135-32e8-df03-02365f526f0d}</UniqueIdentifier>
    </Filter>
    <Filter Include="src\core\ext\resolver">
      <UniqueIdentifier>{6bfa6808-9dcb-8990-deed-5cf58a149dda}</UniqueIdentifier>
    </Filter>
    <Filter Include="src\core\ext\resolver\dns">
      <UniqueIdentifier>{e8fe6413-ab8c-48d5-2c7b-aa79e3db4ab2}</UniqueIdentifier>
    </Filter>
    <Filter Include="src\core\ext\resolver\dns\native">
      <UniqueIdentifier>{94e34be0-29d2-1731-3c1e-617ec4986acb}</UniqueIdentifier>
    </Filter>
    <Filter Include="src\core\ext\resolver\sockaddr">
      <UniqueIdentifier>{98c1ccc2-2c91-a3d2-6040-a2e15993d51a}</UniqueIdentifier>
    </Filter>
    <Filter Include="src\core\ext\transport">
      <UniqueIdentifier>{e3abfd0a-064e-0f2f-c8e8-7c5a7e98142a}</UniqueIdentifier>
    </Filter>
    <Filter Include="src\core\ext\transport\chttp2">
      <UniqueIdentifier>{ac42667b-bbba-3571-20bc-7a4240ef26ca}</UniqueIdentifier>
    </Filter>
    <Filter Include="src\core\ext\transport\chttp2\alpn">
      <UniqueIdentifier>{ef2aa344-783f-7fbd-c83a-47e2d38db14d}</UniqueIdentifier>
    </Filter>
    <Filter Include="src\core\ext\transport\chttp2\client">
      <UniqueIdentifier>{dbffebe0-eebb-577d-1860-ef6837f4cf50}</UniqueIdentifier>
    </Filter>
    <Filter Include="src\core\ext\transport\chttp2\client\insecure">
      <UniqueIdentifier>{4e699b02-fae4-dabd-afd2-2e41b05bef0e}</UniqueIdentifier>
    </Filter>
    <Filter Include="src\core\ext\transport\chttp2\client\secure">
      <UniqueIdentifier>{e98ed28e-8dc5-3bb4-22a2-8893831a0ab8}</UniqueIdentifier>
    </Filter>
    <Filter Include="src\core\ext\transport\chttp2\server">
      <UniqueIdentifier>{1d36fe16-b004-6bee-c661-328234bbb469}</UniqueIdentifier>
    </Filter>
    <Filter Include="src\core\ext\transport\chttp2\server\insecure">
      <UniqueIdentifier>{e8539863-6029-cca4-44a9-5481cacf8144}</UniqueIdentifier>
    </Filter>
    <Filter Include="src\core\ext\transport\chttp2\server\secure">
      <UniqueIdentifier>{0afa539f-8c83-d4b9-cdea-550091f09638}</UniqueIdentifier>
    </Filter>
    <Filter Include="src\core\ext\transport\chttp2\transport">
      <UniqueIdentifier>{6f34254e-e69f-c9b4-156d-5024bade5408}</UniqueIdentifier>
    </Filter>
    <Filter Include="src\core\lib">
      <UniqueIdentifier>{5b2ded3f-84a5-f6b4-2060-286c7d1dc945}</UniqueIdentifier>
    </Filter>
    <Filter Include="src\core\lib\channel">
      <UniqueIdentifier>{1931b044-90f3-cd68-b5f8-23be77ca8efc}</UniqueIdentifier>
    </Filter>
    <Filter Include="src\core\lib\compression">
      <UniqueIdentifier>{dadf7fe9-3f15-d431-e4f6-f987b090536c}</UniqueIdentifier>
    </Filter>
    <Filter Include="src\core\lib\debug">
      <UniqueIdentifier>{19122742-9b92-5b67-9fb9-e552ac62ca5d}</UniqueIdentifier>
    </Filter>
    <Filter Include="src\core\lib\http">
      <UniqueIdentifier>{dab8f03a-73de-8cfa-88fb-6e04402efb54}</UniqueIdentifier>
    </Filter>
    <Filter Include="src\core\lib\iomgr">
      <UniqueIdentifier>{5468ba38-b8a3-85b1-216f-48a2364e18df}</UniqueIdentifier>
    </Filter>
    <Filter Include="src\core\lib\json">
      <UniqueIdentifier>{cb2b0073-f2a7-5c63-d182-8874b24bdf36}</UniqueIdentifier>
    </Filter>
    <Filter Include="src\core\lib\security">
      <UniqueIdentifier>{c4661d64-349f-01c1-1ba8-0602f9047595}</UniqueIdentifier>
    </Filter>
    <Filter Include="src\core\lib\security\context">
      <UniqueIdentifier>{187b52e3-bc78-6c62-3e68-4eb19a257661}</UniqueIdentifier>
    </Filter>
    <Filter Include="src\core\lib\security\credentials">
      <UniqueIdentifier>{c8af33b1-f786-001d-3e92-140872dc9829}</UniqueIdentifier>
    </Filter>
    <Filter Include="src\core\lib\security\credentials\composite">
      <UniqueIdentifier>{197ed135-5f84-9f6a-6751-38dc5e9dd38c}</UniqueIdentifier>
    </Filter>
    <Filter Include="src\core\lib\security\credentials\fake">
      <UniqueIdentifier>{6d391299-53d7-ee6a-55aa-d4c46cd86e82}</UniqueIdentifier>
    </Filter>
    <Filter Include="src\core\lib\security\credentials\google_default">
      <UniqueIdentifier>{412c7418-e90a-de77-5705-7890ba960911}</UniqueIdentifier>
    </Filter>
    <Filter Include="src\core\lib\security\credentials\iam">
      <UniqueIdentifier>{718f826c-994b-7dd4-3042-0e999c5c22ba}</UniqueIdentifier>
    </Filter>
    <Filter Include="src\core\lib\security\credentials\jwt">
      <UniqueIdentifier>{ab21bcdf-de99-5838-699a-19ecb0c4aa14}</UniqueIdentifier>
    </Filter>
    <Filter Include="src\core\lib\security\credentials\oauth2">
      <UniqueIdentifier>{f47a7a32-3166-b899-3622-f062f372feea}</UniqueIdentifier>
    </Filter>
    <Filter Include="src\core\lib\security\credentials\plugin">
      <UniqueIdentifier>{46120bcc-03e3-1aaa-fc61-9cef786bd70c}</UniqueIdentifier>
    </Filter>
    <Filter Include="src\core\lib\security\credentials\ssl">
      <UniqueIdentifier>{9d7802bc-d459-1a9b-3c97-868cddcca1d1}</UniqueIdentifier>
    </Filter>
    <Filter Include="src\core\lib\security\transport">
      <UniqueIdentifier>{b22e611f-8272-9914-24a5-8107ebf51eeb}</UniqueIdentifier>
    </Filter>
    <Filter Include="src\core\lib\security\util">
      <UniqueIdentifier>{fcd7b397-aadd-556a-8aae-0cb7c893fbe0}</UniqueIdentifier>
    </Filter>
    <Filter Include="src\core\lib\slice">
      <UniqueIdentifier>{aed4de18-0b8a-0fed-6f5b-41ea3442310d}</UniqueIdentifier>
    </Filter>
    <Filter Include="src\core\lib\surface">
      <UniqueIdentifier>{a21971fb-304f-da08-b1b2-7bd8df8ac373}</UniqueIdentifier>
    </Filter>
    <Filter Include="src\core\lib\transport">
      <UniqueIdentifier>{e9d0d3fc-c100-f3e6-89b8-649f241155bf}</UniqueIdentifier>
    </Filter>
    <Filter Include="src\core\lib\tsi">
      <UniqueIdentifier>{95ad2811-c8d0-7a42-2a73-baf03fcbf699}</UniqueIdentifier>
    </Filter>
    <Filter Include="src\core\plugin_registry">
      <UniqueIdentifier>{02bec99b-ff39-88d7-9dea-e0ff9f4a2701}</UniqueIdentifier>
    </Filter>
    <Filter Include="third_party">
      <UniqueIdentifier>{aaab30a4-2a15-732e-c141-3fbc0f0f5a7a}</UniqueIdentifier>
    </Filter>
    <Filter Include="third_party\nanopb">
      <UniqueIdentifier>{93d6596d-330c-1d27-6f84-3c840e57869e}</UniqueIdentifier>
    </Filter>
  </ItemGroup>
</Project>
<|MERGE_RESOLUTION|>--- conflicted
+++ resolved
@@ -1040,12 +1040,9 @@
     <ClInclude Include="$(SolutionDir)\..\src\core\lib\surface\validate_metadata.h">
       <Filter>src\core\lib\surface</Filter>
     </ClInclude>
-<<<<<<< HEAD
     <ClInclude Include="$(SolutionDir)\..\src\core\lib\transport\bdp_estimator.h">
       <Filter>src\core\lib\transport</Filter>
     </ClInclude>
-=======
->>>>>>> 5e308087
     <ClInclude Include="$(SolutionDir)\..\src\core\lib\transport\byte_stream.h">
       <Filter>src\core\lib\transport</Filter>
     </ClInclude>
